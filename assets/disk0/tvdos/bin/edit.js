--- conflicted
+++ resolved
@@ -379,20 +379,10 @@
     if (oldScroll != scroll) {
         drawTextbuffer(); drawLineNumbers();
     }
-<<<<<<< HEAD
     // remove caret highlights and reset horizontal scrolling from the old line
     else if (dy != 0 || oldScrollHor != scrollHor) {
         drawTextLineAbsolute(cursorRow, scrollHor);
         if (dy != 0) drawTextLineAbsolute(cursorRow - dy, 0);
-=======
-    else if (oldScrollHor != scrollHor) {
-        drawTextLine(cursorRow - scroll);
-    }
-    // remove old caret highlights
-    if (dy != 0 && COL_CARET_ROW !== undefined) {
-        drawTextLine(cursorRow - scroll - dy);
-        drawTextLine(cursorRow - scroll);
->>>>>>> 1ce7ebea
     }
 
     drawLnCol(); gotoText();
