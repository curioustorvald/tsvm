package net.torvald.tsvm

import com.badlogic.gdx.graphics.Pixmap
import com.badlogic.gdx.math.MathUtils.*
import com.badlogic.gdx.math.MathUtils.PI
import com.badlogic.gdx.math.MathUtils.ceil
import com.badlogic.gdx.math.MathUtils.floor
import com.badlogic.gdx.math.MathUtils.round
import net.torvald.UnsafeHelper
import net.torvald.UnsafePtr
import net.torvald.terrarum.modulecomputers.virtualcomputer.tvd.toUint
import net.torvald.tsvm.peripheral.GraphicsAdapter
import net.torvald.tsvm.peripheral.PeriBase
import net.torvald.tsvm.peripheral.fmod
import kotlin.math.*

class GraphicsJSR223Delegate(private val vm: VM) {
    
    // TAV Simulated overlapping tiles constants (must match encoder)
    private val TILE_SIZE_X = 280
    private val TILE_SIZE_Y = 224
    private val TAV_TILE_MARGIN = 32  // 32-pixel margin for 3 DWT levels (4 * 2^3 = 32px)
    private val PADDED_TILE_SIZE_X = TILE_SIZE_X + 2 * TAV_TILE_MARGIN  // 280 + 64 = 344px
    private val PADDED_TILE_SIZE_Y = TILE_SIZE_Y + 2 * TAV_TILE_MARGIN  // 224 + 64 = 288px

    // Reusable working arrays to reduce allocation overhead
    private val tevIdct8TempBuffer = FloatArray(64)
    private val tevIdct16TempBuffer = FloatArray(256) // For 16x16 IDCT
    private val tevIdct16SeparableBuffer = FloatArray(256) // For separable 16x16 IDCT
    
    // TAV coefficient delta storage for previous frame (for efficient P-frames)
    private var tavPreviousCoeffsY: MutableMap<Int, FloatArray>? = null
    private var tavPreviousCoeffsCo: MutableMap<Int, FloatArray>? = null 
    private var tavPreviousCoeffsCg: MutableMap<Int, FloatArray>? = null

    private fun getFirstGPU(): GraphicsAdapter? {
        return vm.findPeribyType(VM.PERITYPE_GPU_AND_TERM)?.peripheral as? GraphicsAdapter
    }

    fun getGpuMemBase(): Int {
        return -1 - (1048576 * (vm.findPeriIndexByType(VM.PERITYPE_GPU_AND_TERM) ?: 0))
    }

    fun getVramSize() {
        getFirstGPU()?.let {
            it.mmio_read(11)
            it.applyDelay()
        }
    }

    fun resetPalette() {
        getFirstGPU()?.let {
            it.poke(250883L, 1)
            it.applyDelay()
        }
    }

    /**
     * @param index which palette number to modify, 0-255
     * @param r g - b - a - RGBA value, 0-15
     */
    fun setPalette(index: Int, r: Int, g: Int, b: Int, a: Int = 15) {
        getFirstGPU()?.let {
            it.paletteOfFloats[index * 4] = (r and 15) / 15f
            it.paletteOfFloats[index * 4 + 1] = (g and 15) / 15f
            it.paletteOfFloats[index * 4 + 2] = (b and 15) / 15f
            it.paletteOfFloats[index * 4 + 3] = (a and 15) / 15f
            it.applyDelay()
        }
    }

    fun setTextFore(b: Int) {
        getFirstGPU()?.let { it.ttyFore = b }
    }

    fun setTextBack(b: Int) {
        getFirstGPU()?.let { it.ttyBack = b }
    }

    fun getTextFore() = getFirstGPU()?.ttyFore
    fun getTextBack() = getFirstGPU()?.ttyBack

    /*fun loadBulk(fromAddr: Int, toAddr: Int, length: Int) {
        getFirstGPU()?._loadbulk(fromAddr, toAddr, length)
    }

    fun storeBulk(fromAddr: Int, toAddr: Int, length: Int) {
        getFirstGPU()?._storebulk(fromAddr, toAddr, length)
    }*/

    fun plotPixel(x: Int, y: Int, colour: Int) {
        getFirstGPU()?.let {
            if (x in 0 until it.config.width && y in 0 until it.config.height) {
                it.poke(y.toLong() * it.config.width + x, colour.toByte())
                it.applyDelay()
            }
        }
    }

    fun plotPixel2(x: Int, y: Int, colour: Int) {
        getFirstGPU()?.let {
            if (x in 0 until it.config.width && y in 0 until it.config.height) {
                it.poke(262144 + y.toLong() * it.config.width + x, colour.toByte())
                it.applyDelay()
            }
        }
    }

    /**
     * Sets absolute position of scrolling
     */
    fun setFramebufferScroll(x: Int, y: Int) {
        getFirstGPU()?.let {
            it.framebufferScrollX = x
            it.framebufferScrollY = y
            it.applyDelay()
        }
    }

    fun getFramebufferScroll(): IntArray {
        getFirstGPU()?.let {
            it.applyDelay()
            return intArrayOf(it.framebufferScrollX, it.framebufferScrollY)
        }
        return intArrayOf(0, 0)
    }

    fun scrollFrame(xdelta: Int, ydelta: Int) {
        getFirstGPU()?.let {
            it.framebufferScrollX = (it.framebufferScrollX + xdelta) fmod it.WIDTH
            it.framebufferScrollY = (it.framebufferScrollY + ydelta) fmod it.HEIGHT
            it.applyDelay()
        }
    }

    fun setLineOffset(line: Int, offset: Int) {
        getFirstGPU()?.let {
            it.scanlineOffsets[2L * line] = offset.toByte()
            it.scanlineOffsets[2L * line + 1] = offset.shr(8).toByte() // absolutely not USHR
            it.applyDelay()
        }
    }

    fun getLineOffset(line: Int): Int {
        getFirstGPU()?.let {
            var xoff = it.scanlineOffsets[2L * line].toUint() or it.scanlineOffsets[2L * line + 1].toUint().shl(8)
            if (xoff.and(0x8000) != 0) xoff = xoff or 0xFFFF0000.toInt()
            it.applyDelay()
            return xoff
        }
        return 0
    }

    fun setGraphicsMode(mode: Int) {
        getFirstGPU()?.let {
            it.mmio_write(12L, mode.toByte())
            it.applyDelay()
        }
    }

    fun getGraphicsMode() = getFirstGPU()?.let {
        it.applyDelay()
        it.mmio_read(12L)?.toUint() ?: 0
    }

    fun getPixelDimension(): IntArray {
        getFirstGPU()?.let {
            it.applyDelay()
            return intArrayOf(it.WIDTH, it.HEIGHT)
        }
        return intArrayOf(-1, -1)
    }

    fun getTermDimension(): IntArray {
        getFirstGPU()?.let {
            it.applyDelay()
            return intArrayOf(it.TEXT_ROWS, it.TEXT_COLS)
        }
        return intArrayOf(-1, -1)
    }

    fun getCursorYX(): IntArray {
        getFirstGPU()?.let {
            val (cx, cy) = it.getCursorPos()
            it.applyDelay()
            return intArrayOf(cy + 1, cx + 1)
        }
        return intArrayOf(-1, -1)
    }

    fun setCursorYX(cy: Int, cx: Int) {
        getFirstGPU()?.let {
            it.setCursorPos(cx - 1, cy - 1)
            it.applyDelay()
        }
    }


    fun setBackground(r: Int, g: Int, b: Int) {
        getFirstGPU()?.let {
            it.poke(250880, r.toByte())
            it.poke(250881, g.toByte())
            it.poke(250882, b.toByte())
            it.applyDelay()
        }
    }

    fun clearText() {
        getFirstGPU()?.let {
            it.eraseInDisp(2)
            it.applyDelay()
        }
    }

    fun clearPixels(col: Int) {
        getFirstGPU()?.let {
            it.poke(250884L, col.toByte())
            it.poke(250883L, 2)
            it.applyDelay()
        }
    }

    fun clearPixels2(col: Int) {
        getFirstGPU()?.let {
            it.poke(250883L, 4)
            it.poke(250884L, col.toByte())
            it.applyDelay()
        }
    }

    /**
     * prints a char as-is; won't interpret them as an escape sequence
     */
    fun putSymbol(c: Int) {
        getFirstGPU()?.let {
            val (cx, cy) = it.getCursorPos()


            it.putChar(cx, cy, c.toByte())

            it.applyDelay()
        }
    }

    fun putSymbolAt(cy: Int, cx: Int, c: Int) {
        getFirstGPU()?.let {
            it.putChar(cx - 1, cy - 1, c.toByte())
            it.applyDelay()
        }
    }

    /*private fun GraphicsAdapter._loadbulk(fromAddr: Int, toAddr: Int, length: Int) {
        UnsafeHelper.memcpy(
            vm.usermem.ptr + fromAddr,
            (this.framebuffer.pixels as DirectBuffer).address() + toAddr,
            length.toLong()
        )
    }

    private fun GraphicsAdapter._storebulk(fromAddr: Int, toAddr: Int, length: Int) {
        UnsafeHelper.memcpy(
            (this.framebuffer.pixels as DirectBuffer).address() + fromAddr,
            vm.usermem.ptr + toAddr,
            length.toLong()
        )
    }*/

    /*fun setHalfrowMode(set: Boolean) {
        getFirstGPU()?.halfrowMode = set
    }*/

    private fun GraphicsAdapter._loadSprite(spriteNum: Int, ptr: Int) {
        UnsafeHelper.memcpy(
            vm.usermem.ptr + ptr,
            (this.textArea).ptr + (260 * spriteNum) + 4,
            256
        )
    }

    private fun GraphicsAdapter._storeSprite(spriteNum: Int, ptr: Int) {
        UnsafeHelper.memcpy(
            (this.textArea).ptr + (260 * spriteNum) + 4,
            vm.usermem.ptr + ptr,
            256
        )
    }


    private fun Pixmap.getChannelCount() = when (this.format) {
        Pixmap.Format.Alpha, Pixmap.Format.Intensity -> 1
        Pixmap.Format.RGBA8888, Pixmap.Format.RGBA4444 -> 4
        Pixmap.Format.LuminanceAlpha -> 2
        else -> 3
    }

    // TODO make it callable using MMIO
    /**
     * Decode an image into uncompressed pixels and return dynamically allocated pointer which contains decoded pixels.
     *
     * @return Array of: width, height, ptr to image data
     */
    fun decodeImage(srcFilePtr: Int, srcFileLen: Int): IntArray {
        val data = ByteArray(srcFileLen)
        UnsafeHelper.memcpyRaw(null, vm.usermem.ptr + srcFilePtr, data, UnsafeHelper.getArrayOffset(data), srcFileLen.toLong())

        val pixmap = Pixmap(data, 0, data.size)
        val width = pixmap.width
        val height = pixmap.height
        val channels = pixmap.getChannelCount()

        val outData = ByteArray(pixmap.pixels.capacity())
        val destPixmapPtr = vm.malloc(outData.size)
        pixmap.pixels.position(0)
        pixmap.pixels.get(outData)
        pixmap.pixels.position(0)
        pixmap.dispose()

        UnsafeHelper.memcpyRaw(outData, UnsafeHelper.getArrayOffset(outData), null, vm.usermem.ptr + destPixmapPtr, outData.size.toLong())
        return intArrayOf(width, height, channels, destPixmapPtr)
    }

    /**
     * Decode an image into uncompressed pixels and store them to given pointer.
     *
     * @return Array of: width, height, ptr to image data
     */
    fun decodeImageTo(srcFilePtr: Int, srcFileLen: Int, destPixmapPtr: Int): IntArray {
        val data = ByteArray(srcFileLen)
        UnsafeHelper.memcpyRaw(null, vm.usermem.ptr + srcFilePtr, data, UnsafeHelper.getArrayOffset(data), srcFileLen.toLong())

        val pixmap = Pixmap(data, 0, data.size)
        val width = pixmap.width
        val height = pixmap.height
        val channels = pixmap.getChannelCount()

        val outData = ByteArray(pixmap.pixels.capacity())
        pixmap.pixels.position(0)
        pixmap.pixels.get(outData)
        pixmap.pixels.position(0)
        pixmap.dispose()

        UnsafeHelper.memcpyRaw(outData, UnsafeHelper.getArrayOffset(outData), null, vm.usermem.ptr + destPixmapPtr, outData.size.toLong())
        return intArrayOf(width, height, channels, destPixmapPtr)
    }

    /**
     * Special number for width and height:
     * - If either width or height is zero, the resulting image will be proportionally scaled using the other value
     * - If both are zero, original image dimension will be used.
     * - If both are -1, image will be resized so that the entire picture fits into the screen.
     *
     * Will always return 4-channel image data
     */
    fun decodeImageResample(srcFilePtr: Int, srcFileLen: Int, width0: Int, height0: Int): IntArray {
        var width = width0
        var height = height0


        val data = ByteArray(srcFileLen)
        UnsafeHelper.memcpyRaw(null, vm.usermem.ptr + srcFilePtr, data, UnsafeHelper.getArrayOffset(data), srcFileLen.toLong())

        val inPixmap = Pixmap(data, 0, data.size)
        val gpu = getFirstGPU()

        if (width <= -1f && height <= -1f && gpu != null) {
            if (inPixmap.width > inPixmap.height) {
                val scale = inPixmap.height.toFloat() / inPixmap.width.toFloat()
                width = gpu.config.width
                height = (width * scale).roundToInt()
            }
            else {
                val scale = inPixmap.width.toFloat() / inPixmap.height.toFloat()
                height = gpu.config.height
                width = (height * scale).roundToInt()
            }
        }
        else if (width == 0 && height == 0) {
            width = inPixmap.width
            height = inPixmap.height
        }
        else if (width <= 0) {
            val scale = inPixmap.width.toFloat() / inPixmap.height.toFloat()
            width = (height * scale).roundToInt()
        }
        else if (height <= 0) {
            val scale = inPixmap.width.toFloat() / inPixmap.height.toFloat()
            height = (width * scale).roundToInt()
        }

        val pixmap = Pixmap(width, height, Pixmap.Format.RGBA8888)
        inPixmap.filter = Pixmap.Filter.BiLinear
        pixmap.filter = Pixmap.Filter.BiLinear
        pixmap.drawPixmap(inPixmap, 0, 0, inPixmap.width, inPixmap.height, 0, 0, width, height)

        val destPixmapPtr = vm.malloc(width * height)
        val outData = ByteArray(pixmap.pixels.capacity())
        val channels = pixmap.getChannelCount()

        pixmap.pixels.position(0)
        pixmap.pixels.get(outData)
        pixmap.pixels.position(0)
        pixmap.dispose()
        inPixmap.dispose()

        UnsafeHelper.memcpyRaw(outData, UnsafeHelper.getArrayOffset(outData), null, vm.usermem.ptr + destPixmapPtr, outData.size.toLong())
        return intArrayOf(width, height, channels, destPixmapPtr)
    }

    fun decodeImageResampleTo(srcFilePtr: Int, srcFileLen: Int, width0: Int, height0: Int, destPixmapPtr: Int): IntArray {
        var width = width0
        var height = height0


        val data = ByteArray(srcFileLen)
        UnsafeHelper.memcpyRaw(null, vm.usermem.ptr + srcFilePtr, data, UnsafeHelper.getArrayOffset(data), srcFileLen.toLong())

        val inPixmap = Pixmap(data, 0, data.size)
        val gpu = getFirstGPU()

        if (width <= -1f && height <= -1f && gpu != null) {
            if (inPixmap.width > inPixmap.height) {
                val scale = inPixmap.height.toFloat() / inPixmap.width.toFloat()
                width = gpu.config.width
                height = (width * scale).roundToInt()
            }
            else {
                val scale = inPixmap.width.toFloat() / inPixmap.height.toFloat()
                height = gpu.config.height
                width = (height * scale).roundToInt()
            }
        }
        else if (width == 0 && height == 0) {
            width = inPixmap.width
            height = inPixmap.height
        }
        else if (width <= 0) {
            val scale = inPixmap.width.toFloat() / inPixmap.height.toFloat()
            width = (height * scale).roundToInt()
        }
        else if (height <= 0) {
            val scale = inPixmap.width.toFloat() / inPixmap.height.toFloat()
            height = (width * scale).roundToInt()
        }

        val pixmap = Pixmap(width, height, Pixmap.Format.RGBA8888)
        inPixmap.filter = Pixmap.Filter.BiLinear
        pixmap.filter = Pixmap.Filter.BiLinear
        pixmap.drawPixmap(inPixmap, 0, 0, inPixmap.width, inPixmap.height, 0, 0, width, height)

        val outData = ByteArray(pixmap.pixels.capacity())
        val channels = pixmap.getChannelCount()

        pixmap.pixels.position(0)
        pixmap.pixels.get(outData)
        pixmap.pixels.position(0)
        pixmap.dispose()
        inPixmap.dispose()

        UnsafeHelper.memcpyRaw(outData, UnsafeHelper.getArrayOffset(outData), null, vm.usermem.ptr + destPixmapPtr, outData.size.toLong())
        return intArrayOf(width, height, channels, destPixmapPtr)
    }

    private val clut = intArrayOf(0,0,6,6,1,1,7,2,2,2,2,3,3,3,49,4,241,241,241,6,1,1,1,7,7,2,2,8,3,3,49,9,5,5,242,6,6,6,1,7,7,7,2,8,8,3,3,9,5,5,5,11,11,6,6,12,52,7,7,53,8,8,54,54,10,10,5,11,11,11,57,12,12,52,13,13,13,8,8,14,10,10,10,16,16,11,11,17,57,12,12,58,13,13,59,59,15,15,10,16,16,16,11,17,17,57,18,18,58,58,13,19,15,15,15,15,16,16,16,62,17,17,17,18,18,18,58,19,60,15,21,61,61,16,16,62,62,23,63,17,18,18,64,64,60,20,20,21,21,61,67,22,22,62,23,23,63,69,24,64,20,20,20,20,21,21,21,67,22,22,68,68,23,23,69,69,65,65,20,26,66,21,21,27,67,67,22,28,68,23,29,29,25,25,25,26,26,26,26,72,27,27,73,28,28,68,74,29,70,70,31,31,71,26,26,32,72,72,27,73,73,28,34,74,30,30,30,31,31,31,31,77,32,32,78,33,33,33,79,34,35,35,76,76,76,31,31,37,77,32,78,78,33,33,33,79,0,0,46,1,1,1,47,42,42,2,48,3,3,3,49,4,241,241,241,6,1,1,1,47,7,2,2,8,3,3,49,49,5,5,242,242,6,6,1,7,7,7,2,8,8,3,3,9,5,5,5,11,6,6,6,52,52,7,7,53,8,8,54,54,10,10,5,11,11,11,6,12,12,52,13,13,53,13,14,14,10,10,10,56,11,11,11,57,57,12,12,58,13,13,59,59,15,15,15,16,16,16,11,17,17,57,18,18,58,13,13,19,15,15,15,15,16,16,16,62,17,17,17,18,18,18,58,19,60,15,61,61,61,16,16,62,62,63,63,63,18,18,64,64,60,60,20,61,21,61,67,22,22,62,23,23,63,69,24,64,20,20,20,66,21,21,21,67,22,22,68,23,23,63,69,69,65,65,20,26,66,21,21,27,67,67,22,28,68,23,29,69,25,25,25,26,26,26,26,72,27,27,73,28,28,68,74,29,70,70,31,71,71,26,26,32,72,72,27,73,73,28,34,74,30,30,30,31,31,31,31,77,32,32,78,33,33,33,79,34,35,35,76,76,76,31,31,37,77,32,78,78,33,33,79,79,40,40,46,41,41,1,47,42,42,2,48,43,43,3,49,4,45,241,241,46,46,1,47,47,47,2,48,48,3,3,49,49,45,242,242,242,46,46,1,47,47,47,42,48,48,43,3,49,50,5,243,243,243,6,6,52,52,7,7,53,8,8,54,54,50,50,5,51,51,51,6,12,52,52,13,13,53,53,8,54,10,10,10,56,56,11,11,57,57,12,58,58,13,13,59,59,55,55,10,56,56,56,11,17,57,57,18,18,58,13,13,59,15,15,15,16,16,16,56,62,17,17,57,18,18,58,58,19,60,15,15,61,61,16,16,62,62,63,63,63,18,18,64,64,60,60,60,61,61,61,67,22,22,62,23,63,63,109,24,64,20,20,20,66,21,61,21,67,22,22,68,23,23,63,69,69,65,65,66,66,66,21,21,27,67,67,22,68,68,23,23,69,25,25,25,26,26,26,66,72,27,27,73,28,28,68,74,29,70,70,71,71,71,26,26,72,72,72,73,73,73,28,34,74,30,30,30,31,31,31,71,77,32,72,118,33,73,73,79,34,75,75,76,76,76,31,31,77,77,32,78,78,78,33,79,79,40,40,86,41,41,41,47,47,42,42,48,43,43,3,49,4,40,40,40,46,41,41,47,47,47,42,48,48,43,43,49,49,45,45,242,46,46,46,41,47,47,47,42,48,48,43,54,49,45,45,243,243,243,46,46,52,52,47,53,53,48,8,54,54,50,50,50,51,51,51,6,52,52,52,53,53,53,53,54,54,50,50,50,56,51,51,57,57,57,52,52,58,53,53,59,59,55,55,55,56,56,56,51,57,57,57,18,58,58,13,13,59,55,55,55,55,56,56,56,102,17,57,57,18,58,58,58,19,60,15,15,61,61,16,16,62,62,63,63,63,18,18,64,104,60,60,60,61,61,61,107,62,62,62,63,63,63,109,24,64,60,60,60,66,61,61,61,67,62,62,62,23,63,63,69,109,65,65,66,66,66,66,21,67,67,22,22,68,68,23,23,69,65,65,65,66,26,66,66,72,27,67,73,28,68,68,114,114,70,70,71,71,71,26,26,72,72,72,73,73,73,28,74,74,70,70,70,70,31,71,71,117,32,72,118,73,73,73,79,74,75,75,76,76,76,31,71,77,77,32,32,78,78,33,79,79,40,40,86,81,41,41,87,87,42,42,48,43,43,43,89,44,40,40,40,86,46,41,41,47,47,42,42,48,43,43,89,89,45,45,91,46,46,46,41,87,47,47,42,48,48,43,94,89,45,45,45,243,46,46,46,92,92,47,47,93,48,48,54,94,50,50,96,244,244,244,46,52,52,52,53,53,53,53,48,54,50,50,50,96,51,245,245,97,52,52,52,98,53,53,59,99,55,55,55,56,56,56,246,57,57,57,58,58,58,53,53,59,55,55,55,55,56,56,56,246,57,57,57,58,58,58,58,19,100,100,101,101,101,56,56,102,102,63,103,103,18,18,104,104,60,60,60,61,61,61,107,62,62,102,63,63,103,109,64,64,60,60,60,106,61,61,61,107,62,62,108,63,63,63,109,109,65,65,105,66,66,61,61,67,67,107,68,68,68,63,69,69,65,65,65,65,66,66,112,112,67,67,113,68,68,68,114,114,110,70,70,71,71,26,66,72,72,67,73,113,28,68,74,74,70,70,70,70,71,71,71,117,72,72,118,73,73,73,119,74,115,115,76,76,76,71,71,117,77,32,72,118,118,73,79,119,80,40,86,86,81,41,87,87,82,82,88,83,43,43,89,84,85,40,40,86,86,41,87,87,82,42,88,88,83,43,89,89,85,85,91,86,86,86,92,87,87,87,88,88,88,43,94,89,90,45,91,91,91,46,92,92,92,47,93,93,48,48,94,94,90,90,96,91,244,244,97,92,92,92,93,93,93,99,99,94,95,50,96,96,96,245,245,97,97,52,98,98,53,53,99,99,95,95,50,96,96,96,246,246,97,97,98,98,98,53,53,99,55,55,55,101,56,56,102,246,57,57,57,58,58,58,98,59,100,100,101,101,101,56,102,102,102,103,103,103,58,58,104,104,100,100,100,101,101,101,107,102,102,102,103,103,103,109,104,104,60,60,106,106,101,61,107,107,62,62,108,63,63,63,109,109,105,105,105,106,106,106,61,107,107,107,108,108,108,63,69,109,65,65,65,111,66,66,106,112,67,67,113,68,68,108,114,69,110,110,110,111,111,111,66,112,112,67,113,113,113,68,114,114,70,70,110,110,71,71,117,117,72,112,118,113,113,113,119,74,115,115,116,116,116,71,71,117,117,72,118,118,118,73,119,119,80,80,126,81,81,81,87,87,82,82,88,83,83,83,89,84,80,80,86,86,81,81,87,87,82,82,88,88,83,83,89,89,85,85,131,86,86,86,92,87,87,87,88,88,88,83,94,89,90,85,91,91,86,86,86,92,92,87,93,93,88,88,94,94,90,90,90,91,91,91,137,92,92,92,93,93,93,88,99,94,90,90,96,96,91,245,97,97,97,92,98,98,93,93,99,99,95,95,95,96,96,246,246,246,97,97,98,98,98,98,99,99,95,95,95,95,96,96,247,247,247,97,97,98,98,98,98,99,100,101,101,101,101,96,102,102,102,103,103,103,103,104,104,104,100,100,100,101,101,101,147,102,102,102,103,103,103,103,104,104,100,100,100,106,101,101,101,107,102,102,108,108,103,103,109,109,105,105,106,106,106,106,61,107,107,107,108,108,108,103,109,109,105,105,105,105,106,106,106,112,107,107,113,108,108,108,114,109,110,110,111,111,111,111,66,112,112,112,113,113,113,108,114,114,110,110,110,110,111,111,117,117,112,112,118,113,113,113,119,114,115,115,115,116,116,111,71,117,117,72,118,118,118,113,119,119,80,80,126,126,81,81,127,127,82,82,128,83,83,83,129,89,80,80,126,126,81,81,127,127,87,82,128,88,83,83,129,89,85,85,131,131,86,81,132,132,87,87,82,88,88,83,134,89,85,85,131,131,86,86,86,132,87,87,87,88,88,88,134,94,90,90,136,136,91,91,137,137,92,92,87,93,93,88,139,94,90,90,90,136,91,91,91,137,137,92,138,138,93,93,139,139,95,95,95,96,96,246,246,246,97,97,98,98,98,93,99,99,95,95,95,95,96,96,247,247,247,97,97,98,98,98,144,99,140,141,141,141,141,96,142,142,248,248,143,143,98,98,144,144,100,100,100,101,101,101,147,102,102,102,103,103,103,149,149,104,100,100,100,146,101,101,101,147,102,102,148,103,103,103,149,149,105,105,105,106,106,101,101,107,107,107,108,108,108,103,109,109,105,105,105,106,106,106,152,152,107,107,153,108,108,108,154,154,110,110,111,151,111,106,106,112,112,112,113,113,113,108,114,114,110,110,110,111,111,111,157,157,112,112,158,113,113,113,159,114,115,115,156,156,116,111,111,117,157,117,118,158,113,113,119,159,120,80,126,126,121,81,127,127,122,82,128,123,123,83,129,124,125,80,126,126,126,81,127,127,127,122,128,128,83,83,129,129,125,80,131,126,126,81,132,127,127,87,133,128,128,83,134,129,130,85,131,131,131,86,132,132,132,87,133,133,128,88,134,134,130,130,136,131,131,131,137,132,132,138,138,133,133,139,139,134,135,90,136,136,136,91,137,137,137,92,138,138,93,93,139,139,135,135,90,136,136,136,91,137,137,137,138,138,138,138,139,139,95,95,95,141,96,96,247,247,247,97,97,98,98,98,144,99,140,140,141,141,141,96,142,142,248,248,143,143,143,144,144,144,140,140,141,141,141,141,147,142,142,249,143,143,143,149,144,144,145,146,146,146,146,101,147,147,147,102,148,148,103,143,149,149,145,145,145,146,146,146,101,147,147,147,148,148,148,103,149,149,150,151,151,151,106,106,152,152,152,107,153,153,108,108,154,154,150,150,150,151,151,106,106,152,152,152,153,153,153,108,154,154,156,156,156,156,111,111,157,157,112,152,158,113,113,159,159,114,155,155,156,156,156,156,111,157,157,157,158,158,158,113,159,159,120,120,126,121,121,121,127,127,122,122,128,123,123,123,129,124,120,120,126,126,121,121,172,127,122,122,128,128,123,123,129,129,125,125,171,126,126,126,132,132,127,122,133,128,128,123,134,129,130,130,131,131,131,126,126,132,132,127,133,133,128,128,134,134,130,130,130,131,131,131,177,132,132,132,133,133,133,128,134,134,135,130,136,136,136,131,137,137,137,132,138,138,133,133,139,139,135,135,135,136,136,136,91,137,137,137,138,138,138,138,139,139,135,135,135,136,136,136,182,248,137,137,137,138,138,138,144,139,140,140,141,141,141,96,142,142,248,248,143,143,143,144,144,144,140,140,140,141,141,141,187,142,142,249,249,143,143,149,144,144,140,140,146,146,141,141,147,147,142,142,250,250,143,143,149,149,145,145,146,146,146,146,147,147,147,147,148,148,148,103,149,149,145,145,145,145,146,146,146,152,147,147,153,148,148,148,154,149,150,150,150,151,151,151,106,152,152,152,153,153,153,108,154,154,150,150,150,150,151,151,157,157,152,152,158,153,153,153,159,154,155,155,156,156,156,156,157,157,157,157,158,158,158,153,159,159,120,120,166,166,121,121,167,167,122,122,168,123,123,174,169,129,120,120,171,126,121,121,172,127,127,122,168,128,123,123,169,129,125,125,171,171,126,121,172,172,127,122,122,128,128,123,174,129,125,125,171,171,126,126,172,172,127,127,173,133,128,128,174,134,130,130,176,131,131,131,177,132,132,132,127,133,133,179,179,134,130,130,130,176,131,131,131,177,132,132,132,138,133,133,139,139,135,135,135,136,136,136,131,137,137,137,138,138,138,133,133,139,135,135,135,135,136,136,182,182,137,137,137,138,138,138,184,139,180,181,181,181,181,136,182,182,182,183,183,183,183,184,184,184,140,140,140,141,141,141,187,142,142,249,249,143,143,189,144,144,140,140,140,140,141,141,187,187,142,142,250,250,143,143,189,189,145,145,145,146,146,146,192,147,147,147,251,148,148,194,149,149,145,145,145,145,146,146,192,192,147,147,193,148,148,148,194,194,150,150,151,151,151,146,146,152,152,147,153,153,153,148,154,154,150,150,150,150,151,151,151,197,152,152,198,153,153,153,199,154,155,155,155,156,156,151,151,157,157,152,158,158,153,153,159,159,165,120,166,166,161,121,167,167,162,168,168,163,123,174,169,164,165,120,166,166,161,121,172,167,167,173,168,168,163,174,169,169,165,120,171,171,166,121,172,172,167,173,173,168,128,123,174,169,170,125,171,171,171,126,172,172,172,127,173,173,168,128,174,174,170,125,176,171,171,126,177,177,172,178,178,173,173,179,179,174,175,130,176,176,176,131,177,177,177,178,178,178,133,133,179,179,175,175,135,176,176,136,131,177,177,137,178,178,178,133,179,179,135,135,135,181,136,136,182,182,137,137,137,178,138,138,184,184,180,180,181,181,181,136,182,182,182,183,183,183,138,184,184,184,180,180,181,181,181,181,187,182,182,182,183,183,183,189,184,184,185,185,186,186,141,141,187,187,187,188,250,188,143,143,189,189,185,185,185,186,186,186,192,187,187,187,251,251,251,143,189,189,190,191,191,191,146,146,192,192,192,147,193,193,252,194,194,194,190,190,190,191,191,191,146,192,192,147,193,193,193,252,194,194,195,196,196,196,151,151,197,197,197,198,198,193,153,199,199,199,195,195,196,196,196,196,151,197,197,197,198,198,198,153,199,199,160,160,166,166,161,161,167,167,162,162,168,163,163,174,169,164,160,160,166,166,161,161,172,167,162,162,168,168,163,163,169,169,165,165,171,166,166,161,172,172,167,162,173,168,163,174,174,169,170,170,171,171,171,166,172,172,172,167,173,173,168,163,174,174,170,170,170,171,171,171,217,172,172,172,173,173,173,168,174,174,175,175,176,176,176,171,177,177,177,172,178,178,173,173,179,179,175,175,175,176,176,176,177,177,177,177,178,178,178,178,179,179,175,175,175,181,176,176,222,182,177,177,183,178,178,178,184,179,180,180,181,181,181,181,182,182,182,183,183,183,183,184,184,184,180,180,180,181,181,181,227,182,182,182,183,183,183,183,184,184,185,186,186,186,181,181,187,187,187,182,188,188,183,189,189,189,185,185,185,186,186,186,232,187,187,187,188,188,188,234,189,189,185,185,191,191,186,186,192,192,187,187,193,252,252,252,194,194,190,190,191,191,191,191,192,192,192,192,193,193,253,253,253,194,190,190,190,196,191,191,191,197,192,192,198,193,193,193,199,194,195,195,195,196,196,196,197,197,197,197,198,198,198,153,199,199,160,160,211,166,161,161,212,207,162,162,208,163,163,214,209,169,160,160,211,206,161,161,212,207,162,162,208,168,163,214,214,169,165,165,211,166,166,161,212,212,167,162,213,168,163,163,214,169,165,165,211,171,166,166,212,172,172,167,213,173,168,163,214,174,170,170,216,171,171,171,217,172,172,172,218,173,173,219,219,174,170,170,170,216,171,171,217,217,177,172,218,178,173,173,219,179,175,175,175,176,176,176,222,177,177,177,178,178,178,173,179,179,175,175,175,221,176,176,222,222,177,177,177,178,178,178,224,179,180,221,221,221,181,176,222,222,182,223,223,183,178,178,224,224,180,180,180,181,181,181,227,182,182,182,183,183,183,229,229,184,180,180,180,180,181,181,227,227,182,182,228,183,183,183,229,189,185,185,185,186,186,186,232,187,187,187,188,188,188,234,189,189,185,185,185,185,186,186,232,232,187,187,233,188,252,252,234,234,190,190,190,191,191,191,237,192,192,192,193,193,253,253,253,194,190,190,190,190,191,191,237,237,192,192,238,193,193,254,254,254,195,195,195,196,196,196,191,197,197,192,198,198,193,193,199,199,205,160,206,206,201,161,212,207,202,213,208,203,163,214,209,204,205,160,211,206,161,161,212,207,207,213,208,203,163,214,214,209,205,160,211,211,206,161,212,212,207,213,213,208,163,214,214,209,210,165,211,211,166,166,217,212,212,167,213,213,168,168,214,214,215,210,216,211,171,166,217,217,212,218,218,213,173,219,219,214,215,170,216,216,216,171,217,217,217,172,218,218,173,173,219,219,215,215,216,216,216,171,171,217,217,177,218,218,178,173,219,219,220,175,221,221,176,176,222,222,177,223,223,218,178,224,224,224,220,221,221,221,221,176,222,222,222,223,223,223,178,224,224,224,220,220,221,221,221,181,227,222,222,228,223,223,223,229,229,224,225,225,226,226,226,181,227,227,227,228,228,228,183,229,229,229,225,225,226,226,226,226,232,227,227,233,228,228,228,234,229,229,230,231,231,231,231,186,232,232,232,233,233,233,188,234,234,234,230,230,230,231,231,186,232,232,232,238,233,233,233,253,253,234,236,236,236,236,236,191,237,237,192,192,238,238,193,254,254,254,235,235,236,236,236,191,237,237,237,192,238,238,193,193,239,239,200,200,206,206,201,201,207,207,202,202,208,203,203,214,209,209,205,205,206,206,201,201,212,207,202,213,208,203,203,214,214,209,205,205,211,206,206,201,212,212,207,202,213,208,203,214,214,209,210,210,211,211,211,206,212,212,212,207,213,213,208,203,214,214,210,210,216,211,211,211,217,217,212,218,218,213,213,219,219,214,215,215,216,216,216,211,217,217,217,212,218,218,213,213,219,219,215,215,215,216,216,216,171,217,217,217,218,218,218,218,219,219,215,215,221,216,216,216,222,222,217,217,223,218,218,224,224,219,220,220,221,221,221,221,222,222,222,223,223,223,223,224,224,224,220,220,221,221,221,221,222,222,222,222,223,223,223,229,224,224,225,225,226,226,221,221,227,227,227,228,228,228,223,223,229,229,225,225,225,226,226,226,227,227,227,227,228,228,228,228,229,229,230,231,231,231,231,226,232,232,232,227,233,228,228,234,234,234,230,230,230,231,231,231,232,232,232,232,233,233,233,254,234,234,230,230,230,236,231,231,237,237,232,232,238,233,233,233,254,254,235,235,236,236,236,236,237,237,237,237,238,238,238,193,239,239).map { it.toByte() }

    /**
     * Burkes Kernel.
     * https://tannerhelland.com/2012/12/28/dithering-eleven-algorithms-source-code.html
     */
    private val ditherKernel = floatArrayOf(
        7f/16f,
        3f/16f,5f/16f,1f/16f,
    )

    private val bayerKernels = arrayOf(
        intArrayOf(
            0,8,2,10,
            12,4,14,6,
            3,11,1,9,
            15,7,13,5,
        ),
        intArrayOf(
            8,2,10,0,
            4,14,6,12,
            11,1,9,3,
            7,13,5,15,
        ),
        intArrayOf(
            7,13,5,15,
            8,2,10,0,
            4,14,6,12,
            11,1,9,3,
        ),
        intArrayOf(
            15,7,13,5,
            0,8,2,10,
            12,4,14,6,
            3,11,1,9,
        )
    ).map{ it.map { (it.toFloat() + 0.5f) / 16f }.toFloatArray() }

    /**
     * This method always assume that you're using the default palette
     *
     * @param channels number of channels in the image data. 3 will be assumed if unspecified.
     * @param useDither 0: no dither, 1: floyd-steinberd, 2: 4*4 bayer matrix
     */
    fun imageToDisplayableFormat(srcPtr: Int, destPtr: Int, width: Int, height: Int, channels: Int, useDither: Int) {
        val useAlpha = (channels == 4)
        val sign = if (destPtr >= 0) 1 else -1
        val len = width * height
        if (2 == useDither) {
            for (k in 0L until len) {
                val x = (k % width).toInt()
                val y = (k / width).toInt()
                val t = bayerKernels[0][4 * (y % 4) + (x % 4)]

                val r = vm.peek(srcPtr + channels * k + 0)!!.toUint().toFloat() / 255f
                val g = vm.peek(srcPtr + channels * k + 1)!!.toUint().toFloat() / 255f
                val b = vm.peek(srcPtr + channels * k + 2)!!.toUint().toFloat() / 255f
                val a = if (useAlpha) vm.peek(srcPtr + channels * k + 3)!!.toUint().toFloat() / 255f else 1f

                // default palette is 6-8-5 level RGB (plus 15 shades of grey)

                val r1 = t / 5f + r
                val g1 = t / 7f + g
                val b1 = t / 4f + b
                val a1 = t / 1f + a

                val ra = floor(5f * r1)
                val ga = floor(7f * g1)
                val ba = floor(4f * b1)
                val aa = floor(1f * a1)

                val rgb = ra * 40 + ga * 5 + ba

                val q = if (aa < 0.5) 255.toByte() else rgb.toByte()
                vm.poke(destPtr + k*sign, q)
            }
        }
        else if (1 == useDither) {
            val srcimg = UnsafeHelper.allocate(width * height * 4L * channels, this) // array of floats!

            for (k in 0L until len) {
                srcimg.setFloat(channels * k + 0, vm.peek(srcPtr + channels * k + 0)!!.toUint().toFloat() / 255f)
                srcimg.setFloat(channels * k + 1, vm.peek(srcPtr + channels * k + 1)!!.toUint().toFloat() / 255f)
                srcimg.setFloat(channels * k + 2, vm.peek(srcPtr + channels * k + 2)!!.toUint().toFloat() / 255f)
                if (useAlpha) srcimg.setFloat(channels * k + 3, vm.peek(srcPtr + channels * k + 3)!!.toUint().toFloat() / 255f)
            }


            for (k in 0L until len) {

                val or = srcimg.getFloat(channels * k + 0).coerceIn(0f, 1f)
                val og = srcimg.getFloat(channels * k + 1).coerceIn(0f, 1f)
                val ob = srcimg.getFloat(channels * k + 2).coerceIn(0f, 1f) // to remove "overshooting" of which I have no clue why it still occurs
                val oa = if (useAlpha) srcimg.getFloat(channels * k + 3).coerceIn(0f, 1f) else 1f

                val oqr = or.times(15).roundToInt()
                val oqg = og.times(15).roundToInt()
                val oqb = ob.times(15).roundToInt()

                val nc = if (oa < 0.5f) 255.toByte() else clut[oqr*256 + oqg*16 + oqb]
                val (nr, ng, nb, na) = GraphicsAdapter.DEFAULT_PALETTE_NUMBERS_FLOAT[nc.toUint()]

                vm.poke(destPtr + k*sign, nc)

                val qer = or - nr
                val qeg = og - ng
                val qeb = ob - nb
                val qea = if (useAlpha) oa - na else 0f

                val offsets = longArrayOf(
                    k + 1,
                    k + width - 1, k + width, k + width + 1,
                )

                offsets.forEachIndexed { index, offset ->
                    val px = offset % width
                    val py = offset / width
                    if (px in 0 until width && py in 0 until height) {
                        val srcr = srcimg.getFloat(channels * offset + 0)
                        val srcg = srcimg.getFloat(channels * offset + 1)
                        val srcb = srcimg.getFloat(channels * offset + 2)
                        val srca = if (useAlpha) srcimg.getFloat(channels * offset + 3) else 0f
                        srcimg.setFloat(channels * offset + 0, srcr + qer * ditherKernel[index])
                        srcimg.setFloat(channels * offset + 1, srcg + qeg * ditherKernel[index])
                        srcimg.setFloat(channels * offset + 2, srcb + qeb * ditherKernel[index])
                        if (useAlpha) srcimg.setFloat(channels * offset + 3, srca + qea * ditherKernel[index])
                    }
                }
            }

            srcimg.destroy()
        }
        else {
            for (k in 0L until len) {
                val r = vm.peek(srcPtr + channels * k + 0)!!.toUint().ushr(4)
                val g = vm.peek(srcPtr + channels * k + 1)!!.toUint().ushr(4)
                val b = vm.peek(srcPtr + channels * k + 2)!!.toUint().ushr(4)
                val a = if (useAlpha) vm.peek(srcPtr + channels * k + 3)!!.toUint().ushr(4) else 15
                val q = if (a < 8) 255.toByte() else clut[r*256 + g*16 + b]
                vm.poke(destPtr + k*sign, q)
            }
        }
    }

    fun imageToDirectCol(srcPtr: Int, destRG: Int, destBA: Int, width: Int, height: Int, channels: Int, pattern: Int = 0) {
        val useAlpha = (channels == 4)
        val sign = if (destRG >= 0) 1 else -1
        val len = width * height
        if (destRG * destBA < 0) throw IllegalArgumentException("Both destination memories must be on the same domain (both being Usermem or HWmem)")

        for (k in 0L until len) {
            val x = (k % width).toInt()
            val y = (k / width).toInt()
            val t = bayerKernels[pattern % bayerKernels.size][4 * (y % 4) + (x % 4)]

            val r = vm.peek(srcPtr + channels * k + 0)!!.toUint().toFloat() / 255f
            val g = vm.peek(srcPtr + channels * k + 1)!!.toUint().toFloat() / 255f
            val b = vm.peek(srcPtr + channels * k + 2)!!.toUint().toFloat() / 255f
            val a = if (useAlpha) vm.peek(srcPtr + channels * k + 3)!!.toUint().toFloat() / 255f else 1f

            // default palette is 16-16-16 level RGB (plus 15 shades of grey)

            val r1 = t / 15f + r
            val g1 = t / 15f + g
            val b1 = t / 15f + b
            val a1 = t / 15f + a

            val ra = floor(15f * r1)
            val ga = floor(15f * g1)
            val ba = floor(15f * b1)
            val aa = floor(15f * a1)

            vm.poke(destRG + k*sign, (ra.shl(4) or ga).toByte())
            vm.poke(destBA + k*sign, (ba.shl(4) or aa).toByte())
        }
    }

    private fun chromaToFourBits(f: Float): Int {
        return (round(f * 8) + 7).coerceIn(0..15)
    }
    
    fun blockEncodeToYCoCgFourBits(blockX: Int, blockY: Int, srcPtr: Int, width: Int, channels: Int, hasAlpha: Boolean, pattern: Int): List<Any> {
        val Ys = IntArray(16)
        val As = IntArray(16)
        val COs = FloatArray(16)
        val CGs = FloatArray(16)

        for (py in 0..3) { for (px in 0..3) {
            // TODO oob-check
            val ox = blockX * 4 + px
            val oy = blockY * 4 + py
            val t = if (pattern < 0) 0f else bayerKernels[pattern % bayerKernels.size][4 * (py % 4) + (px % 4)]
            val offset = channels * (oy * width + ox)

            val r0 = vm.peek(srcPtr + offset+0L)!!.toUint() / 255f
            val g0 = if (channels == 1) r0 else vm.peek(srcPtr + offset+1L)!!.toUint() / 255f
            val b0 = if (channels == 1) r0 else vm.peek(srcPtr + offset+2L)!!.toUint() / 255f
            val a0 = if (hasAlpha) vm.peek(srcPtr + offset+(channels - 1L))!! / 255f else 1f

            val r = floor((t / 15f + r0) * 15f) / 15f
            val g = floor((t / 15f + g0) * 15f) / 15f
            val b = floor((t / 15f + b0) * 15f) / 15f
            val a = floor((t / 15f + a0) * 15f) / 15f

            val co = r - b // [-1..1]
            val tmp = b + co / 2f
            val cg = g - tmp // [-1..1]
            val y = tmp + cg / 2f // [0..1]

            val index = py * 4 + px
            Ys[index] = round(y * 15)
            As[index] = round(a * 15)
            COs[index] = co
            CGs[index] = cg
        }}
        
        return listOf(Ys, As, COs, CGs)
    }

    fun encodeIpf1(srcPtr: Int, destPtr: Int, width: Int, height: Int, channels: Int, hasAlpha: Boolean, pattern: Int) {
        var writeCount = 0L
        
        for (blockY in 0 until ceil(height / 4f)) {
        for (blockX in 0 until ceil(width / 4f)) {
            val (_1, _2, _3, _4) = blockEncodeToYCoCgFourBits(blockX, blockY, srcPtr, width, channels, hasAlpha, pattern)
            val Ys = _1 as IntArray; val As = _2 as IntArray; val COs = _3 as FloatArray; val CGs = _4 as FloatArray
            
            // subsample by averaging
            val cos1 = chromaToFourBits((COs[0]+ COs[1]+ COs[4]+ COs[5]) / 4f)
            val cos2 = chromaToFourBits((COs[2]+ COs[3]+ COs[6]+ COs[7]) / 4f)
            val cos3 = chromaToFourBits((COs[8]+ COs[9]+ COs[12]+COs[13]) / 4f)
            val cos4 = chromaToFourBits((COs[10]+COs[11]+COs[14]+COs[15]) / 4f)

            val cgs1 = chromaToFourBits((CGs[0]+ CGs[1]+ CGs[4]+ CGs[5]) / 4f)
            val cgs2 = chromaToFourBits((CGs[2]+ CGs[3]+ CGs[6]+ CGs[7]) / 4f)
            val cgs3 = chromaToFourBits((CGs[8]+ CGs[9]+ CGs[12]+CGs[13]) / 4f)
            val cgs4 = chromaToFourBits((CGs[10]+CGs[11]+CGs[14]+CGs[15]) / 4f)

            // append encoded blocks to the file
            val outBlock = destPtr + writeCount

            vm.poke(outBlock+ 0, ((cos2 shl 4) or cos1).toByte())
            vm.poke(outBlock+ 1, ((cos4 shl 4) or cos3).toByte())
            vm.poke(outBlock+ 2, ((cgs2 shl 4) or cgs1).toByte())
            vm.poke(outBlock+ 3, ((cgs4 shl 4) or cgs3).toByte())
            vm.poke(outBlock+ 4, ((Ys[1] shl 4) or Ys[0]).toByte())
            vm.poke(outBlock+ 5, ((Ys[5] shl 4) or Ys[4]).toByte())
            vm.poke(outBlock+ 6, ((Ys[3] shl 4) or Ys[2]).toByte())
            vm.poke(outBlock+ 7, ((Ys[7] shl 4) or Ys[6]).toByte())
            vm.poke(outBlock+ 8, ((Ys[9] shl 4) or Ys[8]).toByte())
            vm.poke(outBlock+ 9, ((Ys[13] shl 4) or Ys[12]).toByte())
            vm.poke(outBlock+10, ((Ys[11] shl 4) or Ys[10]).toByte())
            vm.poke(outBlock+11, ((Ys[15] shl 4) or Ys[14]).toByte())

            if (hasAlpha) {
                vm.poke(outBlock+12, ((As[1] shl 4) or As[0]).toByte())
                vm.poke(outBlock+13, ((As[5] shl 4) or As[4]).toByte())
                vm.poke(outBlock+14, ((As[3] shl 4) or As[2]).toByte())
                vm.poke(outBlock+15, ((As[7] shl 4) or As[6]).toByte())
                vm.poke(outBlock+16, ((As[9] shl 4) or As[8]).toByte())
                vm.poke(outBlock+17, ((As[13] shl 4) or As[12]).toByte())
                vm.poke(outBlock+18, ((As[11] shl 4) or As[10]).toByte())
                vm.poke(outBlock+19, ((As[15] shl 4) or As[14]).toByte())
                writeCount += 8
            }
            writeCount += 12
        }} 
    }

    /**
     * @return non-zero if delta-encoded, 0 if delta encoding is worthless
     */
    fun encodeIpf1d(
        previousPtr: Int, // full iPF picture frame for t minus one
        currentPtr: Int, // full iPF picture frame for t equals zero
        outPtr: Int, // where to write delta-encoded payloads to. Not touched if delta-encoding is worthless
        width: Int, height: Int,
    ): Int {
        var skipCount = 0
        var outOffset = outPtr.toLong()
        val blockSize = 12
        val blocksPerRow = ceil(width / 4f).toInt()
        val blocksPerCol = ceil(height / 4f).toInt()
        val tempBlockA = ByteArray(blockSize)
        val tempBlockB = ByteArray(blockSize)

        var currentState: Byte? = null
        fun emitState(newState: Byte) {
            if (currentState != newState) {
                currentState = newState
                vm.poke(outOffset++, newState)
            }
        }

        fun writeVarInt(n: Int) {
            var value = n
            while (true) {
                val part = value and 0x7F
                value = value ushr 7
                vm.poke(outOffset++, (if (value > 0) (part or 0x80) else part).toByte())
                if (value == 0) break
            }
        }

        val blockBuffer = ArrayList<ByteArray>()

        fun flushBlockBuffer() {
            if (blockBuffer.isNotEmpty()) {
                // change state
                emitState(PATCH)
                // write length
                writeVarInt(blockBuffer.size)
                blockBuffer.forEach {
                    for (i in 0 until blockSize) {
                        vm.poke(outOffset++, it[i])
                    }
                }
                blockBuffer.clear()
            }
        }

        for (blockIndex in 0 until (blocksPerRow * blocksPerCol)) {
            val offsetA = previousPtr.toLong() + blockIndex * blockSize
            val offsetB = currentPtr.toLong() + blockIndex * blockSize

            for (i in 0 until blockSize) {
                tempBlockA[i] = vm.peek(offsetA + i)!!
                tempBlockB[i] = vm.peek(offsetB + i)!!
            }

            if (isSignificantlyDifferent(tempBlockA, tempBlockB)) {
                // [skip payload]
                if (skipCount > 0) {
                    emitState(SKIP)
                    writeVarInt(skipCount)
                }
                skipCount = 0

                // [block payload]
                blockBuffer.add(tempBlockB.copyOf())
            }
            else {
                flushBlockBuffer()
                skipCount++
            }
        }
        flushBlockBuffer()

        vm.poke(outOffset++, -1)

        return (outOffset - outPtr).toInt()
    }

    private fun isSignificantlyDifferent(a: ByteArray, b: ByteArray): Boolean {
        var score = 0.0

        fun contrastWeight(v1: Int, v2: Int, delta: Int, weight: Int): Double {
            val avg = (v1 + v2) / 2.0
            val contrast = if (avg < 4 || avg > 11) 1.5 else 1.0
            return delta * weight * contrast
        }

        // Co (bytes 0–1): 4 nybbles
        val coA = (a[0].toUint()) or ((a[1].toUint()) shl 8)
        val coB = (b[0].toUint()) or ((b[1].toUint()) shl 8)
        for (i in 0 until 4) {
            val va = (coA shr (i * 4)) and 0xF
            val vb = (coB shr (i * 4)) and 0xF
            val delta = abs(va - vb)
            score += contrastWeight(va, vb, delta, 3)
        }

        // Cg (bytes 2–3): 4 nybbles
        val cgA = (a[2].toUint()) or ((a[3].toUint()) shl 8)
        val cgB = (b[2].toUint()) or ((b[3].toUint()) shl 8)
        for (i in 0 until 4) {
            val va = (cgA shr (i * 4)) and 0xF
            val vb = (cgB shr (i * 4)) and 0xF
            val delta = abs(va - vb)
            score += contrastWeight(va, vb, delta, 3)
        }

        // Y (bytes 4–9): 16 nybbles
        for (i in 4 until 10) {
            val byteA = a[i].toUint()
            val byteB = b[i].toUint()

            val yAHigh = (byteA shr 4) and 0xF
            val yALow = byteA and 0xF
            val yBHigh = (byteB shr 4) and 0xF
            val yBLow = byteB and 0xF

            val deltaHigh = abs(yAHigh - yBHigh)
            val deltaLow = abs(yALow - yBLow)

            score += contrastWeight(yAHigh, yBHigh, deltaHigh, 2)
            score += contrastWeight(yALow, yBLow, deltaLow, 2)
        }

        return score > 4.0
    }

    fun encodeIpf2(srcPtr: Int, destPtr: Int, width: Int, height: Int, channels: Int, hasAlpha: Boolean, pattern: Int) {
        var writeCount = 0L

        for (blockY in 0 until ceil(height / 4f)) {
        for (blockX in 0 until ceil(width / 4f)) {
            val (_1, _2, _3, _4) = blockEncodeToYCoCgFourBits(blockX, blockY, srcPtr, width, channels, hasAlpha, pattern)
            val Ys = _1 as IntArray; val As = _2 as IntArray; val COs = _3 as FloatArray; val CGs = _4 as FloatArray

            // subsample by averaging
            val cos1 = chromaToFourBits((COs[0]+COs[1]) / 2f)
            val cos2 = chromaToFourBits((COs[2]+COs[3]) / 2f)
            val cos3 = chromaToFourBits((COs[4]+COs[5]) / 2f)
            val cos4 = chromaToFourBits((COs[6]+COs[7]) / 2f)
            val cos5 = chromaToFourBits((COs[8]+COs[9]) / 2f)
            val cos6 = chromaToFourBits((COs[10]+COs[11]) / 2f)
            val cos7 = chromaToFourBits((COs[12]+COs[13]) / 2f)
            val cos8 = chromaToFourBits((COs[14]+COs[15]) / 2f)

            val cgs1 = chromaToFourBits((CGs[0]+CGs[1]) / 2f)
            val cgs2 = chromaToFourBits((CGs[2]+CGs[3]) / 2f)
            val cgs3 = chromaToFourBits((CGs[4]+CGs[5]) / 2f)
            val cgs4 = chromaToFourBits((CGs[6]+CGs[7]) / 2f)
            val cgs5 = chromaToFourBits((CGs[8]+CGs[9]) / 2f)
            val cgs6 = chromaToFourBits((CGs[10]+CGs[11]) / 2f)
            val cgs7 = chromaToFourBits((CGs[12]+CGs[13]) / 2f)
            val cgs8 = chromaToFourBits((CGs[14]+CGs[15]) / 2f)

            // append encoded blocks to the file
            val outBlock = destPtr + writeCount

            vm.poke(outBlock+ 0, ((cos2 shl 4) or cos1).toByte())
            vm.poke(outBlock+ 1, ((cos4 shl 4) or cos3).toByte())
            vm.poke(outBlock+ 2, ((cos6 shl 4) or cos5).toByte())
            vm.poke(outBlock+ 3, ((cos8 shl 4) or cos7).toByte())
            vm.poke(outBlock+ 4, ((cgs2 shl 4) or cgs1).toByte())
            vm.poke(outBlock+ 5, ((cgs4 shl 4) or cgs3).toByte())
            vm.poke(outBlock+ 6, ((cgs6 shl 4) or cgs5).toByte())
            vm.poke(outBlock+ 7, ((cgs8 shl 4) or cgs7).toByte())
            vm.poke(outBlock+ 8, ((Ys[1] shl 4) or Ys[0]).toByte())
            vm.poke(outBlock+ 9, ((Ys[5] shl 4) or Ys[4]).toByte())
            vm.poke(outBlock+10, ((Ys[3] shl 4) or Ys[2]).toByte())
            vm.poke(outBlock+11, ((Ys[7] shl 4) or Ys[6]).toByte())
            vm.poke(outBlock+12, ((Ys[9] shl 4) or Ys[8]).toByte())
            vm.poke(outBlock+13, ((Ys[13] shl 4) or Ys[12]).toByte())
            vm.poke(outBlock+14, ((Ys[11] shl 4) or Ys[10]).toByte())
            vm.poke(outBlock+15, ((Ys[15] shl 4) or Ys[14]).toByte())

            if (hasAlpha) {
                vm.poke(outBlock+16, ((As[1] shl 4) or As[0]).toByte())
                vm.poke(outBlock+17, ((As[5] shl 4) or As[4]).toByte())
                vm.poke(outBlock+18, ((As[3] shl 4) or As[2]).toByte())
                vm.poke(outBlock+19, ((As[7] shl 4) or As[6]).toByte())
                vm.poke(outBlock+20, ((As[9] shl 4) or As[8]).toByte())
                vm.poke(outBlock+21, ((As[13] shl 4) or As[12]).toByte())
                vm.poke(outBlock+22, ((As[11] shl 4) or As[10]).toByte())
                vm.poke(outBlock+23, ((As[15] shl 4) or As[14]).toByte())
                writeCount += 8
            }
            writeCount += 16
        }}
    }

    private fun clampRGB(f: Float) = f.coerceIn(0f, 1f)
    private fun ipf1YcocgToRGB(co: Int, cg: Int, ys: Int, As: Int): Array<Int> { // ys: 4 Y-values
        // return [R1|G1, B1|A1, R2|G2, B2|A2, R3|G3, B3|A3, R4|G4, B4|A4]

//    cocg = 0x7777
//    ys = 0x7777

        val co = (co - 7) / 8f
        val cg = (cg - 7) / 8f

        val y1 = (ys and 15) / 15f
        val a1 = As and 15
        var tmp = y1 - cg / 2f
        val g1 = clampRGB(cg + tmp)
        val b1 = clampRGB(tmp - co / 2f)
        val r1 = clampRGB(b1 + co)

        val y2 = ((ys shr 4) and 15) / 15f
        val a2 = (As shr 4) and 15
        tmp = y2 - cg / 2f
        val g2 = clampRGB(cg + tmp)
        val b2 = clampRGB(tmp - co / 2f)
        val r2 = clampRGB(b2 + co)

        val y3 = ((ys shr 8) and 15) / 15f
        val a3 = (As shr 8) and 15
        tmp = y3 - cg / 2f
        val g3 = clampRGB(cg + tmp)
        val b3 = clampRGB(tmp - co / 2f)
        val r3 = clampRGB(b3 + co)

        val y4 = ((ys shr 12) and 15) / 15f
        val a4 = (As shr 12) and 15
        tmp = y4 - cg / 2f
        val g4 = clampRGB(cg + tmp)
        val b4 = clampRGB(tmp - co / 2f)
        val r4 = clampRGB(b4 + co)

        return arrayOf(
            (round(r1 * 15) shl 4) or round(g1 * 15),
            (round(b1 * 15) shl 4) or a1,
            (round(r2 * 15) shl 4) or round(g2 * 15),
            (round(b2 * 15) shl 4) or a2,
            (round(r3 * 15) shl 4) or round(g3 * 15),
            (round(b3 * 15) shl 4) or a3,
            (round(r4 * 15) shl 4) or round(g4 * 15),
            (round(b4 * 15) shl 4) or a4,
        )
    }

    private fun ipf2YcocgToRGB(co1: Int, co2: Int, cg1: Int, cg2: Int, ys: Int, As: Int): Array<Int> { // ys: 4 Y-values
        // return [R1|G1, B1|A1, R2|G2, B2|A2, R3|G3, B3|A3, R4|G4, B4|A4]

//    cocg = 0x7777
//    ys = 0x7777

        val co1 = (co1 - 7) / 8f
        val co2 = (co2 - 7) / 8f
        val cg1 = (cg1 - 7) / 8f
        val cg2 = (cg2 - 7) / 8f

        val y1 = (ys and 15) / 15f
        val a1 = As and 15
        var tmp = y1 - cg1 / 2f
        val g1 = clampRGB(cg1 + tmp)
        val b1 = clampRGB(tmp - co1 / 2f)
        val r1 = clampRGB(b1 + co1)

        val y2 = ((ys shr 4) and 15) / 15f
        val a2 = (As shr 4) and 15
        tmp = y2 - cg1 / 2f
        val g2 = clampRGB(cg1 + tmp)
        val b2 = clampRGB(tmp - co1 / 2f)
        val r2 = clampRGB(b2 + co1)

        val y3 = ((ys shr 8) and 15) / 15f
        val a3 = (As shr 8) and 15
        tmp = y3 - cg2 / 2f
        val g3 = clampRGB(cg2 + tmp)
        val b3 = clampRGB(tmp - co2 / 2f)
        val r3 = clampRGB(b3 + co2)

        val y4 = ((ys shr 12) and 15) / 15f
        val a4 = (As shr 12) and 15
        tmp = y4 - cg2 / 2f
        val g4 = clampRGB(cg2 + tmp)
        val b4 = clampRGB(tmp - co2 / 2f)
        val r4 = clampRGB(b4 + co2)

        return arrayOf(
            (round(r1 * 15) shl 4) or round(g1 * 15),
            (round(b1 * 15) shl 4) or a1,
            (round(r2 * 15) shl 4) or round(g2 * 15),
            (round(b2 * 15) shl 4) or a2,
            (round(r3 * 15) shl 4) or round(g3 * 15),
            (round(b3 * 15) shl 4) or a3,
            (round(r4 * 15) shl 4) or round(g4 * 15),
            (round(b4 * 15) shl 4) or a4,
        )
    }

    fun decodeIpf1(srcPtr: Int, destRG: Int, destBA: Int, width: Int, height: Int, hasAlpha: Boolean) {
        val sign = if (destRG >= 0) 1 else -1
        if (destRG * destBA < 0) throw IllegalArgumentException("Both destination memories must be on the same domain (both being Usermem or HWmem)")
        val sptr = srcPtr.toLong()
        val dptr1 = destRG.toLong()
        val dptr2 = destBA.toLong()
        var readCount = 0
        fun readShort() =
            vm.peek(sptr + readCount++)!!.toUint() or vm.peek(sptr + readCount++)!!.toUint().shl(8)


        for (blockY in 0 until ceil(height / 4f)) {
        for (blockX in 0 until ceil(width / 4f)) {
            val rg = IntArray(16) // [R1G1, R2G2, R3G3, R4G4, ...]
            val ba = IntArray(16)

            val co = readShort()
            val cg = readShort()
            val y1 = readShort()
            val y2 = readShort()
            val y3 = readShort()
            val y4 = readShort()

            var a1 = 65535; var a2 = 65535; var a3 = 65535; var a4 = 65535

            if (hasAlpha) {
                a1 = readShort()
                a2 = readShort()
                a3 = readShort()
                a4 = readShort()
            }

            var corner = ipf1YcocgToRGB(co and 15, cg and 15, y1, a1)
            rg[0] = corner[0];ba[0] = corner[1]
            rg[1] = corner[2];ba[1] = corner[3]
            rg[4] = corner[4];ba[4] = corner[5]
            rg[5] = corner[6];ba[5] = corner[7]

            corner = ipf1YcocgToRGB((co shr 4) and 15, (cg shr 4) and 15, y2, a2)
            rg[2] = corner[0];ba[2] = corner[1]
            rg[3] = corner[2];ba[3] = corner[3]
            rg[6] = corner[4];ba[6] = corner[5]
            rg[7] = corner[6];ba[7] = corner[7]

            corner = ipf1YcocgToRGB((co shr 8) and 15, (cg shr 8) and 15, y3, a3)
            rg[8] = corner[0];ba[8] = corner[1]
            rg[9] = corner[2];ba[9] = corner[3]
            rg[12] = corner[4];ba[12] = corner[5]
            rg[13] = corner[6];ba[13] = corner[7]

            corner = ipf1YcocgToRGB((co shr 12) and 15, (cg shr 12) and 15, y4, a4)
            rg[10] = corner[0];ba[10] = corner[1]
            rg[11] = corner[2];ba[11] = corner[3]
            rg[14] = corner[4];ba[14] = corner[5]
            rg[15] = corner[6];ba[15] = corner[7]


            // move decoded pixels into memory
            for (py in 0..3) { for (px in 0..3) {
                val ox = blockX * 4 + px
                val oy = blockY * 4 + py
                val offset = oy * 560 + ox
                vm.poke(dptr1 + offset*sign, rg[py * 4 + px].toByte())
                vm.poke(dptr2 + offset*sign, ba[py * 4 + px].toByte())
            }}
        }}
    }

    fun applyIpf1d(ipf1DeltaPtr: Int, destRG: Int, destBA: Int, width: Int, height: Int) {
        val BLOCK_SIZE = 12
        val blocksPerRow = (width + 3) / 4
        val totalBlocks = ((width + 3) / 4) * ((height + 3) / 4)

        val gpu = getFirstGPU()
        val sign = if (destRG >= 0) 1 else -1
        if (destRG * destBA < 0) throw IllegalArgumentException("Both destination memories must be on the same domain")

        var ptr = ipf1DeltaPtr.toLong()
        var blockIndex = 0

        fun readByte(): Int = vm.peek(ptr++)!!.toUint()
        fun readShort(): Int {
            val low = readByte()
            val high = readByte()
            return low or (high shl 8)
        }

        fun readVarInt(): Int {
            var value = 0
            var shift = 0
            while (true) {
                val byte = readByte()
                value = value or ((byte and 0x7F) shl shift)
                if ((byte and 0x80) == 0) break
                shift += 7
            }
            return value
        }

        while (true) {
            val opcode = readByte().toByte()
            when (opcode) {
                SKIP -> { // Skip blocks
                    val count = readVarInt()
                    blockIndex += count
                }

                PATCH -> { // Write literal patch
                    val count = readVarInt()

                    for (i in 0 until count) {
                        if (blockIndex >= totalBlocks) break

                        val co = readShort()
                        val cg = readShort()
                        val y1 = readShort()
                        val y2 = readShort()
                        val y3 = readShort()
                        val y4 = readShort()

                        val rg = IntArray(16)
                        val ba = IntArray(16)

                        var px = ipf1YcocgToRGB(co and 15, cg and 15, y1, 65535)
                        rg[0] = px[0]; ba[0] = px[1]
                        rg[1] = px[2]; ba[1] = px[3]
                        rg[4] = px[4]; ba[4] = px[5]
                        rg[5] = px[6]; ba[5] = px[7]

                        px = ipf1YcocgToRGB((co shr 4) and 15, (cg shr 4) and 15, y2, 65535)
                        rg[2] = px[0]; ba[2] = px[1]
                        rg[3] = px[2]; ba[3] = px[3]
                        rg[6] = px[4]; ba[6] = px[5]
                        rg[7] = px[6]; ba[7] = px[7]

                        px = ipf1YcocgToRGB((co shr 8) and 15, (cg shr 8) and 15, y3, 65535)
                        rg[8] = px[0]; ba[8] = px[1]
                        rg[9] = px[2]; ba[9] = px[3]
                        rg[12] = px[4]; ba[12] = px[5]
                        rg[13] = px[6]; ba[13] = px[7]

                        px = ipf1YcocgToRGB((co shr 12) and 15, (cg shr 12) and 15, y4, 65535)
                        rg[10] = px[0]; ba[10] = px[1]
                        rg[11] = px[2]; ba[11] = px[3]
                        rg[14] = px[4]; ba[14] = px[5]
                        rg[15] = px[6]; ba[15] = px[7]

                        val blockX = blockIndex % blocksPerRow
                        val blockY = blockIndex / blocksPerRow

                        for (py in 0..3) {
                            for (pxi in 0..3) {
                                val ox = blockX * 4 + pxi
                                val oy = blockY * 4 + py
                                if (ox < width && oy < height) {
                                    val offset = oy * 560 + ox
                                    val i = py * 4 + pxi
                                    vm.poke((destRG + offset * sign).toLong(), rg[i].toByte())
                                    vm.poke((destBA + offset * sign).toLong(), ba[i].toByte())
                                }
                            }
                        }

                        blockIndex++
                    }
                }

                REPEAT -> { // Repeat last literal
                    val repeatCount = readVarInt()
                    repeat(repeatCount) {
                        // Just skip applying. We assume previous patch was already applied visually.
                        blockIndex++
                    }
                }

                END -> return // End of stream
                else -> error("Unknown delta opcode: ${opcode.toString(16)}")
            }
        }
    }


    fun decodeIpf2(srcPtr: Int, destRG: Int, destBA: Int, width: Int, height: Int, hasAlpha: Boolean) {
        val sign = if (destRG >= 0) 1 else -1
        if (destRG * destBA < 0) throw IllegalArgumentException("Both destination memories must be on the same domain (both being Usermem or HWmem)")
        val sptr = srcPtr.toLong()
        val dptr1 = destRG.toLong()
        val dptr2 = destBA.toLong()
        var readCount = 0
        fun readShort() =
            vm.peek(sptr + readCount++)!!.toUint() or vm.peek(sptr + readCount++)!!.toUint().shl(8)
        fun readInt() =
            vm.peek(sptr + readCount++)!!.toUint() or vm.peek(sptr + readCount++)!!.toUint().shl(8) or vm.peek(sptr + readCount++)!!.toUint().shl(16) or vm.peek(sptr + readCount++)!!.toUint().shl(24)


        for (blockY in 0 until ceil(height / 4f)) {
        for (blockX in 0 until ceil(width / 4f)) {
            val rg = IntArray(16) // [R1G1, R2G2, R3G3, R4G4, ...]
            val ba = IntArray(16)

            val co = readInt()
            val cg = readInt()
            val y1 = readShort()
            val y2 = readShort()
            val y3 = readShort()
            val y4 = readShort()

            var a1 = 65535; var a2 = 65535; var a3 = 65535; var a4 = 65535

            if (hasAlpha) {
                a1 = readShort()
                a2 = readShort()
                a3 = readShort()
                a4 = readShort()
            }

            var corner = ipf2YcocgToRGB(co and 15, (co shr 8) and 15, cg and 15, (cg shr 8) and 15, y1, a1)
            rg[0] = corner[0];ba[0] = corner[1]
            rg[1] = corner[2];ba[1] = corner[3]
            rg[4] = corner[4];ba[4] = corner[5]
            rg[5] = corner[6];ba[5] = corner[7]

            corner = ipf2YcocgToRGB((co shr 4) and 15, (co shr 12) and 15, (cg shr 4) and 15, (cg shr 12) and 15, y2, a2)
            rg[2] = corner[0];ba[2] = corner[1]
            rg[3] = corner[2];ba[3] = corner[3]
            rg[6] = corner[4];ba[6] = corner[5]
            rg[7] = corner[6];ba[7] = corner[7]

            corner = ipf2YcocgToRGB((co shr 16) and 15, (co shr 24) and 15, (cg shr 16) and 15, (cg shr 24) and 15, y3, a3)
            rg[8] = corner[0];ba[8] = corner[1]
            rg[9] = corner[2];ba[9] = corner[3]
            rg[12] = corner[4];ba[12] = corner[5]
            rg[13] = corner[6];ba[13] = corner[7]

            corner = ipf2YcocgToRGB((co shr 20) and 15, (co shr 28) and 15, (cg shr 20) and 15, (cg shr 28) and 15, y4, a4)
            rg[10] = corner[0];ba[10] = corner[1]
            rg[11] = corner[2];ba[11] = corner[3]
            rg[14] = corner[4];ba[14] = corner[5]
            rg[15] = corner[6];ba[15] = corner[7]


            // move decoded pixels into memory
            for (py in 0..3) { for (px in 0..3) {
                val ox = blockX * 4 + px
                val oy = blockY * 4 + py
                val offset = oy * 560 + ox
                vm.poke(dptr1 + offset*sign, rg[py * 4 + px].toByte())
                vm.poke(dptr2 + offset*sign, ba[py * 4 + px].toByte())
            }}
        }}
    }


    private val SKIP = 0x00.toByte()
    private val PATCH = 0x01.toByte()
    private val REPEAT = 0x02.toByte()
    private val END = 0xFF.toByte()

    // TEV (TSVM Enhanced Video) format support
    // Created by Claude on 2025-08-17

    fun jpeg_quality_to_mult(q: Float): Float {
        return (if ((q < 50)) 5000f / q else 200f - 2 * q) / 100f
    }

    // Quality settings for quantisation (Y channel) - 16x16 tables
    val QUANT_TABLE_Y: IntArray = intArrayOf(
        16, 14, 12, 11, 11, 13, 16, 20, 24, 30, 39, 48, 54, 61, 67, 73,
        14, 13, 12, 12, 12, 15, 18, 21, 25, 33, 46, 57, 61, 65, 67, 70,
        13, 12, 12, 13, 14, 17, 19, 23, 27, 36, 53, 66, 68, 69, 68, 67,
        13, 13, 13, 14, 15, 18, 22, 26, 32, 41, 56, 67, 71, 74, 70, 67,
        14, 14, 14, 15, 17, 20, 24, 30, 38, 47, 58, 68, 74, 79, 73, 67,
        15, 15, 15, 17, 19, 22, 27, 34, 44, 55, 68, 79, 83, 85, 78, 70,
        15, 16, 17, 20, 22, 26, 30, 38, 49, 63, 81, 94, 93, 91, 83, 74,
        16, 18, 20, 24, 28, 33, 38, 47, 57, 73, 93, 108, 105, 101, 91, 81,
        19, 21, 23, 29, 35, 43, 52, 60, 68, 83, 105, 121, 118, 115, 102, 89,
        21, 24, 27, 35, 43, 53, 62, 70, 78, 91, 113, 128, 127, 125, 112, 99,
        25, 30, 34, 43, 53, 61, 68, 76, 85, 97, 114, 127, 130, 132, 120, 108,
        31, 38, 44, 54, 64, 71, 76, 84, 94, 105, 118, 129, 135, 138, 127, 116,
        45, 52, 60, 69, 78, 84, 90, 97, 107, 118, 130, 139, 142, 143, 133, 122,
        59, 68, 76, 84, 91, 97, 102, 110, 120, 129, 139, 147, 147, 146, 137, 127,
        73, 82, 92, 98, 103, 107, 110, 117, 126, 132, 134, 136, 138, 138, 133, 127,
        86, 98, 109, 112, 114, 116, 118, 124, 133, 135, 129, 125, 128, 130, 128, 127)

    // Quality settings for quantisation (Co channel - orange-blue, 8x8)
    val QUANT_TABLE_C: IntArray =  intArrayOf(
        17, 18, 24, 47, 99, 99, 99, 99,
        18, 21, 26, 66, 99, 99, 99, 99,
        24, 26, 56, 99, 99, 99, 99, 99,
        47, 66, 99, 99, 99, 99, 99, 99,
        99, 99, 99, 99, 99, 99, 99, 99,
        99, 99, 99, 99, 99, 99, 99, 99,
        99, 99, 99, 99, 99, 99, 99, 99,
        99, 99, 99, 99, 99, 99, 99, 99)

    /**
     * Upload RGB frame buffer to graphics framebuffer with dithering
     * @param rgbAddr Source RGB buffer (24-bit: R,G,B bytes)
     * @param width Frame width
     * @param height Frame height
     * @param frameCounter Frame counter for dithering
     */
    fun uploadRGBToFramebuffer(rgbAddr: Long, width: Int, height: Int, frameCounter: Int) {
        uploadRGBToFramebuffer(rgbAddr, width, height, frameCounter, false)
    }

    /**
     * Bulk peek RGB data from VM memory, handling both user and peripheral memory
     */
    private fun bulkPeekRGB(startAddr: Long, numPixels: Int, rgbAddrIncVec: Int, destBuffer: ByteArray) {
        val totalBytes = numPixels * 3
        
        // Bounds check to prevent buffer overflow
        if (totalBytes > destBuffer.size) {
            throw IllegalArgumentException("Required bytes ($totalBytes) exceeds buffer size (${destBuffer.size})")
        }
        
        if (totalBytes <= 0) {
            return // Nothing to read
        }
        
        val (memspace, offset) = vm.translateAddr(startAddr)
        
        if (memspace is UnsafePtr) {
            // Check bounds for UnsafePtr
            val endAddr = if (rgbAddrIncVec == 1) offset + totalBytes else offset
            if (endAddr < 0 || endAddr >= memspace.size) {
                // Fallback to individual peeks with bounds checking
                for (i in 0 until totalBytes) {
                    val addr = offset + i * rgbAddrIncVec
                    destBuffer[i] = if (addr >= 0 && addr < memspace.size) {
                        memspace.get(addr)
                    } else {
                        0
                    }
                }
                return
            }
            
            // Direct memory access for user memory
            if (rgbAddrIncVec == 1) {
                // Forward direction - single bulk copy
                UnsafeHelper.memcpyRaw(null, memspace.ptr + offset, 
                    destBuffer, UnsafeHelper.getArrayOffset(destBuffer), totalBytes.toLong())
            } else {
                // Backward direction - reverse copy with bounds checking
                for (i in 0 until totalBytes) {
                    val addr = offset - i
                    destBuffer[i] = if (addr >= 0 && addr < memspace.size) {
                        memspace.get(addr)
                    } else {
                        0
                    }
                }
            }
        } else if (memspace is PeriBase) {
            // Peripheral memory - still need individual peeks
            for (i in 0 until totalBytes) {
                destBuffer[i] = memspace.peek(offset + i * rgbAddrIncVec) ?: 0
            }
        } else {
            // Invalid memory - fill with zeros
            for (i in 0 until kotlin.math.min(totalBytes, destBuffer.size)) {
                destBuffer[i] = 0
            }
        }
    }

    /**
     * Upload RGB frame buffer to graphics framebuffer with dithering and optional resize
     * @param rgbAddr Source RGB buffer (24-bit: R,G,B bytes)
     * @param width Frame width
     * @param height Frame height
     * @param frameCounter Frame counter for dithering
     * @param resizeToFull If true, resize video to fill entire screen; if false, center video
     */
    fun uploadRGBToFramebuffer(rgbAddr: Long, width: Int, height: Int, frameCounter: Int, resizeToFull: Boolean) {
        val gpu = (vm.peripheralTable[1].peripheral as GraphicsAdapter)

        val rgbAddrIncVec = if (rgbAddr >= 0) 1 else -1

        // Get native resolution
        val nativeWidth = gpu.config.width
        val nativeHeight = gpu.config.height
        
        val totalNativePixels = (nativeWidth * nativeHeight).toLong()

        if (resizeToFull && (width / 2 != nativeWidth / 2 || height / 2 != nativeHeight / 2)) {
            // Calculate scaling factors for resize-to-full (source to native mapping)
            val scaleX = width.toFloat() / nativeWidth.toFloat()
            val scaleY = height.toFloat() / nativeHeight.toFloat()
            
            // Process native pixels in 8KB chunks
            val chunkSize = 8192
            val rgChunk = ByteArray(chunkSize)
            val baChunk = ByteArray(chunkSize)
            
            var pixelsProcessed = 0
            
            while (pixelsProcessed < totalNativePixels) {
                val pixelsInChunk = kotlin.math.min(chunkSize, (totalNativePixels - pixelsProcessed).toInt())
                
                // Batch process chunk of pixels
                for (i in 0 until pixelsInChunk) {
                    val nativePixelIndex = pixelsProcessed + i
                    val nativeY = nativePixelIndex / nativeWidth
                    val nativeX = nativePixelIndex % nativeWidth
                    
                    // Map native pixel to source video coordinates for bilinear sampling
                    val videoX = nativeX * scaleX
                    val videoY = nativeY * scaleY
                    
                    // Sample RGB values using bilinear interpolation (optimised version)
                    val rgb = sampleBilinearOptimised(rgbAddr, width, height, videoX, videoY, rgbAddrIncVec)
                    val r = rgb[0]
                    val g = rgb[1]
                    val b = rgb[2]

                    // Apply Bayer dithering and convert to 4-bit using native coordinates
                    val r4 = ditherValue(r, nativeX, nativeY, frameCounter)
                    val g4 = ditherValue(g, nativeX, nativeY, frameCounter)
                    val b4 = ditherValue(b, nativeX, nativeY, frameCounter)

                    // Pack and store in chunk buffers
                    rgChunk[i] = ((r4 shl 4) or g4).toByte()
                    baChunk[i] = ((b4 shl 4) or 15).toByte()
                }
                
                // Write pixels to their sequential positions in framebuffer
                UnsafeHelper.memcpyRaw(
                    rgChunk, UnsafeHelper.getArrayOffset(rgChunk),
                    null, gpu.framebuffer.ptr + pixelsProcessed, pixelsInChunk.toLong())
                UnsafeHelper.memcpyRaw(
                    baChunk, UnsafeHelper.getArrayOffset(baChunk),
                    null, gpu.framebuffer2!!.ptr + pixelsProcessed, pixelsInChunk.toLong())

                pixelsProcessed += pixelsInChunk
            }
        } else {
            // Optimised centering logic with bulk memory operations
            val offsetX = (nativeWidth - width) / 2
            val offsetY = (nativeHeight - height) / 2

            val totalVideoPixels = width * height
            val chunkSize = 32768 // Larger chunks for bulk processing
            
            var pixelsProcessed = 0
            
            // Pre-allocate RGB buffer for bulk reads
            val rgbBulkBuffer = ByteArray(chunkSize * 3)
            val rgChunk = ByteArray(chunkSize)
            val baChunk = ByteArray(chunkSize)
            
            while (pixelsProcessed < totalVideoPixels) {
                val pixelsInChunk = kotlin.math.min(chunkSize, totalVideoPixels - pixelsProcessed)
                val rgbStartAddr = rgbAddr + (pixelsProcessed.toLong() * 3) * rgbAddrIncVec
                
                // Bulk read RGB data for this chunk
                bulkPeekRGB(rgbStartAddr, pixelsInChunk, rgbAddrIncVec, rgbBulkBuffer)
                
                // Process pixels using bulk-read data
                for (i in 0 until pixelsInChunk) {
                    val pixelIndex = pixelsProcessed + i
                    val videoY = pixelIndex / width
                    val videoX = pixelIndex % width
                    
                    // Calculate position in native framebuffer (centered)
                    val nativeX = videoX + offsetX
                    val nativeY = videoY + offsetY
                    
                    // Skip pixels outside framebuffer bounds
                    if (nativeX < 0 || nativeX >= nativeWidth || nativeY < 0 || nativeY >= nativeHeight) {
                        continue
                    }
                    
                    // Read RGB values from bulk buffer
                    val rgbIndex = i * 3
                    val r = rgbBulkBuffer[rgbIndex].toUint()
                    val g = rgbBulkBuffer[rgbIndex + 1].toUint()
                    val b = rgbBulkBuffer[rgbIndex + 2].toUint()

                    // Apply Bayer dithering and convert to 4-bit
                    val r4 = ditherValue(r, videoX, videoY, frameCounter)
                    val g4 = ditherValue(g, videoX, videoY, frameCounter)
                    val b4 = ditherValue(b, videoX, videoY, frameCounter)

                    // Pack RGB values and store in chunk arrays for batch processing
                    val validIndex = i
                    rgChunk[validIndex] = ((r4 shl 4) or g4).toByte()
                    baChunk[validIndex] = ((b4 shl 4) or 15).toByte()
                    
                    // Write directly to framebuffer position
                    val nativePos = nativeY * nativeWidth + nativeX
                    UnsafeHelper.memcpyRaw(
                        rgChunk, UnsafeHelper.getArrayOffset(rgChunk) + validIndex,
                        null, gpu.framebuffer.ptr + nativePos, 1L)
                    UnsafeHelper.memcpyRaw(
                        baChunk, UnsafeHelper.getArrayOffset(baChunk) + validIndex,
                        null, gpu.framebuffer2!!.ptr + nativePos, 1L)
                }

                pixelsProcessed += pixelsInChunk
            }
        }
    }

    /**
     * Apply Bayer dithering to reduce banding when quantising to 4-bit
     */
    private fun ditherValue(value: Int, x: Int, y: Int, f: Int): Int {
        // Preserve pure values (0 and 255) exactly to maintain colour primaries
        if (value == 0) return 0
        if (value == 255) return 15
        
        val t = bayerKernels[f % 4][4 * (y % 4) + (x % 4)] // use rotating bayerKernel to time-dither the static pattern for even better visuals
        val q = floor((t / 15f + (value / 255f)) * 15f) / 15f
        return round(15f * q)
    }

    /**
     * Sample RGB values using bilinear interpolation
     * @param rgbAddr Source RGB buffer address
     * @param width Source image width
     * @param height Source image height  
     * @param x Floating-point x coordinate in source image
     * @param y Floating-point y coordinate in source image
     * @param rgbAddrIncVec Address increment vector
     * @return IntArray containing interpolated [R, G, B] values
     */
    private fun sampleBilinear(rgbAddr: Long, width: Int, height: Int, x: Float, y: Float, rgbAddrIncVec: Int): IntArray {
        // Clamp coordinates to valid range
        val clampedX = x.coerceIn(0f, (width - 1).toFloat())
        val clampedY = y.coerceIn(0f, (height - 1).toFloat())
        
        // Get integer coordinates and fractional parts
        val x0 = clampedX.toInt()
        val y0 = clampedY.toInt()
        val x1 = kotlin.math.min(x0 + 1, width - 1)
        val y1 = kotlin.math.min(y0 + 1, height - 1)
        
        val fx = clampedX - x0
        val fy = clampedY - y0
        
        // Sample the four corner pixels
        fun samplePixel(px: Int, py: Int): IntArray {
            val pixelIndex = py * width + px
            val rgbOffset = (pixelIndex.toLong() * 3) * rgbAddrIncVec
            return intArrayOf(
                vm.peek(rgbAddr + rgbOffset)!!.toUint(),
                vm.peek(rgbAddr + rgbOffset + rgbAddrIncVec)!!.toUint(),
                vm.peek(rgbAddr + rgbOffset + rgbAddrIncVec * 2)!!.toUint()
            )
        }
        
        val c00 = samplePixel(x0, y0) // top-left
        val c10 = samplePixel(x1, y0) // top-right
        val c01 = samplePixel(x0, y1) // bottom-left
        val c11 = samplePixel(x1, y1) // bottom-right
        
        // Bilinear interpolation
        val result = IntArray(3)
        for (i in 0..2) {
            val top = c00[i] * (1f - fx) + c10[i] * fx
            val bottom = c01[i] * (1f - fx) + c11[i] * fx
            result[i] = (top * (1f - fy) + bottom * fy).toInt().coerceIn(0, 255)
        }
        
        return result
    }

    /**
     * Optimised bilinear sampling with bulk memory access and caching
     */
    private fun sampleBilinearOptimised(rgbAddr: Long, width: Int, height: Int, x: Float, y: Float, rgbAddrIncVec: Int): IntArray {
        // Clamp coordinates to valid range
        val clampedX = x.coerceIn(0f, (width - 1).toFloat())
        val clampedY = y.coerceIn(0f, (height - 1).toFloat())
        
        // Get integer coordinates and fractional parts
        val x0 = clampedX.toInt()
        val y0 = clampedY.toInt()
        val x1 = kotlin.math.min(x0 + 1, width - 1)
        val y1 = kotlin.math.min(y0 + 1, height - 1)
        
        val fx = clampedX - x0
        val fy = clampedY - y0
        
        // Use bulk read for the 4 corner pixels (2x2 block)
        val pixelBuffer = ByteArray(12) // 4 pixels * 3 bytes
        val (memspace, baseOffset) = vm.translateAddr(rgbAddr)
        
        if (memspace is UnsafePtr && rgbAddrIncVec == 1) {
            // Optimised path for user memory with forward addressing
            val y0RowAddr = baseOffset + (y0 * width + x0) * 3
            val y1RowAddr = baseOffset + (y1 * width + x0) * 3
            
            // Read row 0 (top-left, top-right)
            UnsafeHelper.memcpyRaw(null, memspace.ptr + y0RowAddr, 
                pixelBuffer, UnsafeHelper.getArrayOffset(pixelBuffer), 6L) // 2 pixels * 3 bytes
            
            // Read row 1 (bottom-left, bottom-right)  
            UnsafeHelper.memcpyRaw(null, memspace.ptr + y1RowAddr,
                pixelBuffer, UnsafeHelper.getArrayOffset(pixelBuffer) + 6, 6L)
                
            // Extract corner values from bulk-read data
            val c00 = intArrayOf(pixelBuffer[0].toUint(), pixelBuffer[1].toUint(), pixelBuffer[2].toUint())
            val c10 = intArrayOf(pixelBuffer[3].toUint(), pixelBuffer[4].toUint(), pixelBuffer[5].toUint())  
            val c01 = intArrayOf(pixelBuffer[6].toUint(), pixelBuffer[7].toUint(), pixelBuffer[8].toUint())
            val c11 = intArrayOf(pixelBuffer[9].toUint(), pixelBuffer[10].toUint(), pixelBuffer[11].toUint())
            
            // Fast integer-based bilinear interpolation
            val result = IntArray(3)
            for (i in 0..2) {
                val top = c00[i] + ((c10[i] - c00[i]) * fx).toInt()
                val bottom = c01[i] + ((c11[i] - c01[i]) * fx).toInt()
                result[i] = (top + ((bottom - top) * fy).toInt()).coerceIn(0, 255)
            }
            return result
        } else {
            // Fallback to original individual peeks for peripheral memory or reverse addressing
            return sampleBilinear(rgbAddr, width, height, x, y, rgbAddrIncVec)
        }
    }

    val dctBasis8 = Array(8) { u ->
        FloatArray(8) { x ->
            val cu = if (u == 0) 1.0 / sqrt(2.0) else 1.0
            (0.5 * cu * cos((2.0 * x + 1.0) * u * PI / 16.0)).toFloat()
        }
    }

    private fun tevIdct8x8_fast(coeffs: ShortArray, quantTable: IntArray, isChromaResidual: Boolean = false, qualityIndex: Int, rateControlFactor: Float): IntArray {
        val result = IntArray(64)
        // Reuse preallocated temp buffer to reduce GC pressure
        for (i in coeffs.indices) {
            tevIdct8TempBuffer[i] = coeffs[i] * (quantTable[i] * jpeg_quality_to_mult(qualityIndex * rateControlFactor)).coerceIn(1f, 255f)
        }

        // Fast separable IDCT (row-column decomposition)
        // First pass: Process rows (8 1D IDCTs)
        for (row in 0 until 8) {
            for (col in 0 until 8) {
                var sum = 0f
                for (u in 0 until 8) {
                    val coeffIdx = row * 8 + u
                    val coeff = if (isChromaResidual && coeffIdx == 0) {
                        coeffs[coeffIdx].toFloat() // DC lossless for chroma residual
                    } else {
                        coeffs[coeffIdx] * (quantTable[coeffIdx] * jpeg_quality_to_mult(qualityIndex * rateControlFactor)).coerceIn(1f, 255f)
                    }
                    sum += dctBasis8[u][col] * coeff
                }
                tevIdct8TempBuffer[row * 8 + col] = sum
            }
        }

        // Second pass: Process columns (8 1D IDCTs)
        for (col in 0 until 8) {
            for (row in 0 until 8) {
                var sum = 0f
                for (v in 0 until 8) {
                    sum += dctBasis8[v][row] * tevIdct8TempBuffer[v * 8 + col]
                }

                val pixel = if (isChromaResidual) {
                    sum.coerceIn(-256f, 255f)
                } else {
                    (sum + 128f).coerceIn(0f, 255f)
                }
                result[row * 8 + col] = pixel.toInt()
            }
        }

        return result
    }

    val dctBasis16 = Array(16) { u ->
        FloatArray(16) { x ->
            val cu = if (u == 0) 1.0 / sqrt(2.0) else 1.0
            (0.25 * cu * cos((2.0 * x + 1.0) * u * PI / 32.0)).toFloat()
        }
    }
    
    // 16x16 IDCT for Y channel (YCoCg-R format) with boundary-aware deblocking
    private fun tevIdct16x16_fast(coeffs: ShortArray, quantTable: IntArray, qualityIndex: Int, rateControlFactor: Float): IntArray {
        val result = IntArray(256) // 16x16 = 256
        
        // Process coefficients and dequantise using preallocated buffer
        for (u in 0 until 16) {
            for (v in 0 until 16) {
                val idx = u * 16 + v
                val coeff = if (idx == 0) {
                    coeffs[idx].toFloat() // DC lossless for luma
                } else {
                    coeffs[idx] * (quantTable[idx] * jpeg_quality_to_mult(qualityIndex * rateControlFactor)).coerceIn(1f, 255f)
                }
                tevIdct16TempBuffer[idx] = coeff
            }
        }

        // Fast separable IDCT
        // First pass: Process rows (16 1D IDCTs)
        for (row in 0 until 16) {
            for (col in 0 until 16) {
                var sum = 0f
                for (u in 0 until 16) {
                    sum += dctBasis16[u][col] * tevIdct16TempBuffer[row * 16 + u]
                }
                tevIdct16SeparableBuffer[row * 16 + col] = sum
            }
        }
        
        // Second pass: Process columns (16 1D IDCTs)  
        for (col in 0 until 16) {
            for (row in 0 until 16) {
                var sum = 0f
                for (v in 0 until 16) {
                    sum += dctBasis16[v][row] * tevIdct16SeparableBuffer[v * 16 + col]
                }
                val pixel = (sum + 128f).coerceIn(0f, 255f)
                result[row * 16 + col] = pixel.toInt()
            }
        }
        
        return result
    }

    // YCoCg-R to RGB conversion with 4:2:0 chroma upsampling
    // Pre-allocated arrays for chroma component caching (reused across blocks)
    private val cgHalfCache = IntArray(64) // 8x8 cache for cg/2 values
    private val coHalfCache = IntArray(64) // 8x8 cache for co/2 values
    
    // Temporary buffer for interlaced field processing
    private val interlacedFieldBuffer = IntArray(560 * 224 * 3) // Half-height RGB buffer

    /**
     * YADIF (Yet Another Deinterlacing Filter) implementation - Optimised
     * Converts interlaced field to progressive frame with temporal/spatial interpolation
     */
    fun yadifDeinterlace(fieldRGBAddr: Long, outputRGBAddr: Long, width: Int, height: Int, 
                        prevFieldAddr: Long, nextFieldAddr: Long, fieldParity: Int, 
                        fieldIncVec: Int, outputIncVec: Int) {

        val fieldHeight = height / 2
        val rowBytes = width * 3
        val maxChunkRows = kotlin.math.min(256, fieldHeight) // Limit chunk rows to prevent huge buffers
        val maxChunkPixels = maxChunkRows * width
        val maxChunkBytes = maxChunkPixels * 3
        
        // Pre-allocate buffers for bulk operations with proper sizing
        val fieldBuffer = ByteArray(maxChunkBytes)
        val prevBuffer = ByteArray(maxChunkBytes)
        val nextBuffer = ByteArray(maxChunkBytes)
        val outputBuffer = ByteArray(maxChunkBytes)
        
        // Process field data in chunks for better cache efficiency
        for (yChunk in 0 until fieldHeight step maxChunkRows) {
            val chunkHeight = kotlin.math.min(maxChunkRows, fieldHeight - yChunk)
            val totalPixelsInChunk = chunkHeight * width
            val totalBytesInChunk = totalPixelsInChunk * 3
            
            // Safety check to prevent buffer overflow
            if (totalBytesInChunk > maxChunkBytes) {
                throw IllegalStateException("Chunk size ($totalBytesInChunk) exceeds buffer size ($maxChunkBytes)")
            }
            
            // Bulk read current field data
            val fieldStartAddr = fieldRGBAddr + (yChunk * rowBytes) * fieldIncVec
            bulkPeekRGB(fieldStartAddr, totalPixelsInChunk, fieldIncVec, fieldBuffer)
            
            // Bulk read temporal data if available
            var hasPrevNext = false
            if (prevFieldAddr != 0L && nextFieldAddr != 0L) {
                val prevStartAddr = prevFieldAddr + (yChunk * rowBytes) * fieldIncVec
                val nextStartAddr = nextFieldAddr + (yChunk * rowBytes) * fieldIncVec
                bulkPeekRGB(prevStartAddr, totalPixelsInChunk, fieldIncVec, prevBuffer)
                bulkPeekRGB(nextStartAddr, totalPixelsInChunk, fieldIncVec, nextBuffer)
                hasPrevNext = true
            }
            
            // Process each row in the chunk
            for (y in 0 until chunkHeight) {
                val globalY = yChunk + y
                val rowStartIdx = y * width * 3
                
                // Copy current field line directly (bulk operation)
                val outputOffset = ((globalY * 2 + fieldParity) * width) * 3
                val outputAddr = outputRGBAddr + outputOffset * outputIncVec
                
                if (outputIncVec == 1) {
                    // Direct bulk copy for forward addressing
                    val (outputMemspace, outputOffset2) = vm.translateAddr(outputAddr)
                    if (outputMemspace is UnsafePtr) {
                        UnsafeHelper.memcpyRaw(
                            fieldBuffer, UnsafeHelper.getArrayOffset(fieldBuffer) + rowStartIdx,
                            null, outputMemspace.ptr + outputOffset2, rowBytes.toLong())
                    } else {
                        // Fallback to individual pokes
                        for (i in 0 until rowBytes) {
                            vm.poke(outputAddr + i, fieldBuffer[rowStartIdx + i])
                        }
                    }
                } else {
                    // Individual pokes for reverse addressing
                    for (i in 0 until rowBytes) {
                        vm.poke(outputAddr + i * outputIncVec, fieldBuffer[rowStartIdx + i])
                    }
                }
                
                // Interpolate missing lines using vectorized YADIF
                if (globalY > 0 && globalY < fieldHeight - 1) {
                    val interpLine = globalY * 2 + (1 - fieldParity)
                    
                    if (interpLine < height) {
                        processYadifInterpolation(
                            fieldBuffer, prevBuffer, nextBuffer, outputBuffer,
                            y, width, rowStartIdx, hasPrevNext, globalY, fieldHeight)
                        
                        // Write interpolated line
                        val interpOutputOffset = (interpLine * width) * 3
                        val interpOutputAddr = outputRGBAddr + interpOutputOffset * outputIncVec
                        
                        if (outputIncVec == 1) {
                            val (interpMemspace, interpOffset2) = vm.translateAddr(interpOutputAddr)
                            if (interpMemspace is UnsafePtr) {
                                UnsafeHelper.memcpyRaw(
                                    outputBuffer, UnsafeHelper.getArrayOffset(outputBuffer),
                                    null, interpMemspace.ptr + interpOffset2, rowBytes.toLong())
                            } else {
                                for (i in 0 until rowBytes) {
                                    vm.poke(interpOutputAddr + i, outputBuffer[i])
                                }
                            }
                        } else {
                            for (i in 0 until rowBytes) {
                                vm.poke(interpOutputAddr + i * outputIncVec, outputBuffer[i])
                            }
                        }
                    }
                }
            }
        }

        // Cover up top and bottom lines with border colour (optimised)
        val destT = 0
        val destB = (height - 2) * width * 3
        val col = (vm.peek(-1299457)!!.toUint() shl 16) or (vm.peek(-1299458)!!.toUint() shl 8) or vm.peek(-1299459)!!.toUint()
        vm.memsetI24(outputRGBAddr.toInt() + destT, col, width * 6)
        vm.memsetI24(outputRGBAddr.toInt() + destB, col, width * 6)
    }

    /**
     * Process YADIF interpolation for a single row using vectorized operations
     */
    private fun processYadifInterpolation(
        fieldBuffer: ByteArray, prevBuffer: ByteArray, nextBuffer: ByteArray, outputBuffer: ByteArray,
        y: Int, width: Int, rowStartIdx: Int, hasPrevNext: Boolean, globalY: Int, fieldHeight: Int) {
        
        val rowBytes = width * 3
        val aboveRowIdx = if (globalY > 0) rowStartIdx - rowBytes else rowStartIdx
        val belowRowIdx = if (globalY < fieldHeight - 1) rowStartIdx + rowBytes else rowStartIdx
        
        // Process RGB components in parallel
        for (x in 0 until width) {
            val pixelIdx = x * 3
            
            for (c in 0..2) {
                val idx = pixelIdx + c
                
                // Get spatial neighbours
                val above = fieldBuffer[aboveRowIdx + idx].toUint()
                val below = fieldBuffer[belowRowIdx + idx].toUint()
                val current = fieldBuffer[rowStartIdx + idx].toUint()
                
                // Spatial interpolation
                val spatialInterp = (above + below) / 2
                
                // Temporal prediction
                var temporalPred = spatialInterp
                if (hasPrevNext) {
                    val prevPixel = prevBuffer[rowStartIdx + idx].toUint()
                    val nextPixel = nextBuffer[rowStartIdx + idx].toUint()
                    val tempInterp = (prevPixel + nextPixel) / 2
                    
                    // YADIF edge-directed decision (optimised)
                    val spatialDiff = kotlin.math.abs(above.toInt() - below.toInt())
                    val temporalDiff = kotlin.math.abs(prevPixel.toInt() - nextPixel.toInt())
                    
                    temporalPred = when {
                        spatialDiff < 32 && temporalDiff < 32 -> 
                            (spatialInterp + tempInterp + current) / 3
                        spatialDiff < temporalDiff -> 
                            (spatialInterp * 3 + tempInterp) / 4
                        else -> 
                            (tempInterp * 3 + spatialInterp) / 4
                    }
                }
                
                // Final edge-directed filtering
                val finalValue = if (kotlin.math.abs(above.toInt() - below.toInt()) < 16) {
                    (current + temporalPred) / 2
                } else {
                    temporalPred
                }
                
                outputBuffer[idx] = finalValue.coerceIn(0, 255).toByte()
            }
        }
    }
    
    /**
     * BWDIF (Bob Weaver Deinterlacing with Interpolation and Filtering) implementation
     * Advanced motion-adaptive deinterlacing with better temporal prediction than YADIF
     */
    fun bwdifDeinterlace(fieldRGBAddr: Long, outputRGBAddr: Long, width: Int, height: Int, 
                        prevFieldAddr: Long, nextFieldAddr: Long, fieldParity: Int, 
                        fieldIncVec: Int, outputIncVec: Int) {

        val fieldHeight = height / 2
        
        for (y in 0 until fieldHeight) {
            for (x in 0 until width) {
                val fieldOffset = (y * width + x) * 3
                val outputOffset = ((y * 2 + fieldParity) * width + x) * 3
                
                // Copy current field lines directly (no interpolation needed) with loop unrolling
                vm.poke(outputRGBAddr + (outputOffset + 0) * outputIncVec, vm.peek(fieldRGBAddr + (fieldOffset + 0) * fieldIncVec)!!)
                vm.poke(outputRGBAddr + (outputOffset + 1) * outputIncVec, vm.peek(fieldRGBAddr + (fieldOffset + 1) * fieldIncVec)!!)
                vm.poke(outputRGBAddr + (outputOffset + 2) * outputIncVec, vm.peek(fieldRGBAddr + (fieldOffset + 2) * fieldIncVec)!!)

                // Interpolate missing lines using BWDIF algorithm
                if (y > 0 && y < fieldHeight - 1) {
                    val interpLine = if (fieldParity == 0) {
                        y * 2 + 1  // Even field: interpolate odd progressive lines (1,3,5...)
                    } else {
                        y * 2 + 2  // Odd field: interpolate even progressive lines (2,4,6...)
                    }
                    
                    if (interpLine < height) {
                        val interpOutputOffset = (interpLine * width + x) * 3
                    
                        for (c in 0..2) {
                            // Get spatial neighbours from sequential field data
                            val fieldStride = width * 3
                            val aboveOffset = fieldOffset - fieldStride + c
                            val belowOffset = fieldOffset + fieldStride + c
                            val currentOffset = fieldOffset + c
                            
                            // Ensure we don't read out of bounds
                            val above = if (y > 0) {
                                vm.peek(fieldRGBAddr + aboveOffset * fieldIncVec)!!.toInt() and 0xFF
                            } else {
                                vm.peek(fieldRGBAddr + currentOffset * fieldIncVec)!!.toInt() and 0xFF
                            }
                            
                            val below = if (y < fieldHeight - 1) {
                                vm.peek(fieldRGBAddr + belowOffset * fieldIncVec)!!.toInt() and 0xFF
                            } else {
                                vm.peek(fieldRGBAddr + currentOffset * fieldIncVec)!!.toInt() and 0xFF
                            }
                            
                            val current = vm.peek(fieldRGBAddr + currentOffset * fieldIncVec)!!.toInt() and 0xFF

                            // BWDIF temporal prediction - more sophisticated than YADIF
                            var interpolatedValue = (above + below) / 2  // Default spatial interpolation
                            
                            if (prevFieldAddr != 0L && nextFieldAddr != 0L) {
                                // Get temporal neighbours
                                val tempFieldOffset = (y * width + x) * 3 + c
                                val prevPixel = (vm.peek(prevFieldAddr + tempFieldOffset * fieldIncVec)?.toInt() ?: current) and 0xFF
                                val nextPixel = (vm.peek(nextFieldAddr + tempFieldOffset * fieldIncVec)?.toInt() ?: current) and 0xFF
                                
                                // BWDIF-inspired temporal differences (adapted for 3-frame window)
                                // Note: True BWDIF uses 5 frames, we adapt to 3-frame constraint
                                
                                // Get spatial neighbours from previous and next fields for temporal comparison
                                // Use same addressing pattern as working YADIF implementation
                                val prevAboveOffset = if (y > 0) ((y-1) * width + x) * 3 + c else tempFieldOffset
                                val prevBelowOffset = if (y < fieldHeight - 1) ((y+1) * width + x) * 3 + c else tempFieldOffset
                                val nextAboveOffset = if (y > 0) ((y-1) * width + x) * 3 + c else tempFieldOffset
                                val nextBelowOffset = if (y < fieldHeight - 1) ((y+1) * width + x) * 3 + c else tempFieldOffset
                                
                                val prevAbove = (vm.peek(prevFieldAddr + prevAboveOffset * fieldIncVec)?.toInt() ?: above) and 0xFF
                                val prevBelow = (vm.peek(prevFieldAddr + prevBelowOffset * fieldIncVec)?.toInt() ?: below) and 0xFF
                                val nextAbove = (vm.peek(nextFieldAddr + nextAboveOffset * fieldIncVec)?.toInt() ?: above) and 0xFF  
                                val nextBelow = (vm.peek(nextFieldAddr + nextBelowOffset * fieldIncVec)?.toInt() ?: below) and 0xFF
                                
                                // BWDIF temporal differences adapted to 3-frame window
                                val temporalDiff0 = kotlin.math.abs(prevPixel - nextPixel)  // Main temporal difference
                                val temporalDiff1 = (kotlin.math.abs(prevAbove - above) + kotlin.math.abs(prevBelow - below)) / 2  // Previous frame spatial consistency
                                val temporalDiff2 = (kotlin.math.abs(nextAbove - above) + kotlin.math.abs(nextBelow - below)) / 2  // Next frame spatial consistency
                                val maxTemporalDiff = kotlin.math.max(kotlin.math.max(temporalDiff0 / 2, temporalDiff1), temporalDiff2)
                                
                                val spatialDiff = kotlin.math.abs(above - below)
                                
                                if (maxTemporalDiff > 16) {  // Conservative threshold 
                                    val temporalInterp = (prevPixel + nextPixel) / 2
                                    val spatialInterp = (above + below) / 2
                                    
                                    // BWDIF-style decision making
                                    interpolatedValue = if (spatialDiff < maxTemporalDiff) {
                                        temporalInterp  // Trust temporal when spatial is stable
                                    } else {
                                        spatialInterp   // Trust spatial when temporal is unreliable
                                    }
                                } else {
                                    // Low temporal variation: use spatial like YADIF
                                    interpolatedValue = (above + below) / 2
                                }
                            }

                            vm.poke(outputRGBAddr + (interpOutputOffset + c) * outputIncVec,
                                   interpolatedValue.coerceIn(0, 255).toByte())
                        }
                    }
                }
            }
        }
        
        // Cover up border lines like YADIF
        val destT = 0
        val destB = (height - 2) * width * 3
        val col = (vm.peek(-1299457)!!.toUint() shl 16) or (vm.peek(-1299458)!!.toUint() shl 8) or vm.peek(-1299459)!!.toUint()
        vm.memsetI24(outputRGBAddr.toInt() + destT, col, width * 6)
        vm.memsetI24(outputRGBAddr.toInt() + destB, col, width * 6)
    }
    
    fun tevYcocgToRGB(yBlock: IntArray, coBlock: IntArray, cgBlock: IntArray): IntArray {
        val rgbData = IntArray(16 * 16 * 3)  // R,G,B for 16x16 pixels
        
        // Pre-compute chroma division components for 8x8 chroma block (each reused 4x in 4:2:0)
        for (i in 0 until 64) {
            cgHalfCache[i] = cgBlock[i] / 2
            coHalfCache[i] = coBlock[i] / 2
        }
        
        // Process 16x16 luma with cached chroma components  
        for (py in 0 until 16) {
            for (px in 0 until 16) {
                val yIdx = py * 16 + px
                val y = yBlock[yIdx]
                
                // Get pre-computed chroma components (4:2:0 upsampling)
                val coIdx = (py / 2) * 8 + (px / 2)
                
                // YCoCg-R inverse transform using cached division results
                val tmp = y - cgHalfCache[coIdx]
                val g = cgBlock[coIdx] + tmp
                val b = tmp - coHalfCache[coIdx]
                val r = b + coBlock[coIdx]
                
                // Clamp and store RGB
                val baseIdx = (py * 16 + px) * 3
                rgbData[baseIdx] = r.coerceIn(0, 255)     // R
                rgbData[baseIdx + 1] = g.coerceIn(0, 255) // G
                rgbData[baseIdx + 2] = b.coerceIn(0, 255) // B
            }
        }
        
        return rgbData
    }

    // ICtCp to RGB conversion for TEV version 3
    fun tevIctcpToRGB(iBlock: IntArray, ctBlock: IntArray, cpBlock: IntArray): IntArray {
        val rgbData = IntArray(16 * 16 * 3)  // R,G,B for 16x16 pixels

        // Process 16x16 I channel with 8x8 Ct/Cp channels (4:2:0 upsampling)
        for (py in 0 until 16) {
            for (px in 0 until 16) {
                val iIdx = py * 16 + px
                val i = iBlock[iIdx].toDouble()

                // Get Ct/Cp from 8x8 chroma blocks (4:2:0 upsampling)
                val ctIdx = (py / 2) * 8 + (px / 2)
                val ct = ctBlock[ctIdx].toDouble()
                val cp = cpBlock[ctIdx].toDouble()

                // Convert scaled values back to ICtCp range
                // I channel: IDCT already added 128, so i is in [0,255]. Reverse encoder: (c1*255-128)+128 = c1*255
                val I = i / 255.0
                // Ct/Cp were scaled: c2/c3 * 255.0, so reverse: ct/cp / 255.0
                val Ct = (ct / 255.0)
                val Cp = (cp / 255.0)

                // ICtCp -> L'M'S' (inverse matrix)
                val Lp = I + 0.015718580108730416 * Ct + 0.2095810681164055 * Cp
                val Mp = I - 0.015718580108730416 * Ct - 0.20958106811640548 * Cp
                val Sp = I + 1.0212710798422344 * Ct - 0.6052744909924316 * Cp

                // HLG decode: L'M'S' -> linear LMS
<<<<<<< HEAD
                val L = HLG_inverse_OETF(Lp)
                val M = HLG_inverse_OETF(Mp)
                val S = HLG_inverse_OETF(Sp)
=======
                val L = HLG_EOTF(Lp)
                val M = HLG_EOTF(Mp)
                val S = HLG_EOTF(Sp)
>>>>>>> ae599468

                // LMS -> linear sRGB (inverse matrix)
                val rLin = 6.1723815689243215 * L -5.319534979827695 * M + 0.14699442094633924 * S
                val gLin = -1.3243428148026244 * L + 2.560286104841917 * M -0.2359203727576164 * S
                val bLin = -0.011819739235953752 * L -0.26473549971186555 * M + 1.2767952602537955 * S

                // Gamma encode to sRGB
                val rSrgb = srgbUnlinearize(rLin)
                val gSrgb = srgbUnlinearize(gLin)
                val bSrgb = srgbUnlinearize(bLin)

                // Convert to 8-bit and store
                val baseIdx = (py * 16 + px) * 3
                rgbData[baseIdx] = (rSrgb * 255.0).toInt().coerceIn(0, 255)     // R
                rgbData[baseIdx + 1] = (gSrgb * 255.0).toInt().coerceIn(0, 255) // G
                rgbData[baseIdx + 2] = (bSrgb * 255.0).toInt().coerceIn(0, 255) // B
            }
        }

        return rgbData
    }

    // Helper functions for ICtCp decoding

    // Inverse HLG OETF (HLG -> linear)
<<<<<<< HEAD
    fun HLG_inverse_OETF(V: Double): Double {
=======
    fun HLG_EOTF(V: Double): Double {
>>>>>>> ae599468
        val a = 0.17883277
        val b = 1.0 - 4.0 * a
        val c = 0.5 - a * ln(4.0 * a)

        if (V <= 0.5)
            return (V * V) / 3.0
        else
            return (exp((V - c)/a) + b) / 12.0
    }

    // sRGB gamma decode: nonlinear -> linear
    private fun srgbLinearize(value: Double): Double {
        return if (value <= 0.04045) {
            value / 12.92
        } else {
            ((value + 0.055) / 1.055).pow(2.4)
        }
    }

    // sRGB gamma encode: linear -> nonlinear
    private fun srgbUnlinearize(value: Double): Double {
        return if (value <= 0.0031308) {
            value * 12.92
        } else {
            1.055 * value.pow(1.0 / 2.4) - 0.055
        }
    }

    // RGB to YCoCg-R conversion for INTER mode residual calculation
    fun tevRGBToYcocg(rgbBlock: IntArray): IntArray {
        val ycocgData = IntArray(16 * 16 * 3)  // Y,Co,Cg for 16x16 pixels
        
        for (py in 0 until 16) {
            for (px in 0 until 16) {
                val baseIdx = (py * 16 + px) * 3
                val r = rgbBlock[baseIdx]
                val g = rgbBlock[baseIdx + 1] 
                val b = rgbBlock[baseIdx + 2]
                
                // YCoCg-R forward transform
                val co = r - b
                val tmp = b + (co / 2)
                val cg = g - tmp
                val y = tmp + (cg / 2)
                
                // Store YCoCg values
                val yIdx = py * 16 + px
                ycocgData[yIdx * 3] = y.coerceIn(0, 255)        // Y
                ycocgData[yIdx * 3 + 1] = co.coerceIn(-256, 255) // Co
                ycocgData[yIdx * 3 + 2] = cg.coerceIn(-256, 255) // Cg
            }
        }
        
        return ycocgData
    }

    /**
     * Enhanced TEV Deblocking Filter - Uses Knusperli-inspired techniques for superior boundary analysis
     * 
     * Advanced features inspired by Google's Knusperli algorithm:
     * - Frequency-domain boundary discontinuity detection
     * - High-frequency penalty system to preserve detail
     * - Linear gradient pattern analysis for directional filtering
     * - Adaptive strength based on local image complexity
     * - Bulk memory operations for improved performance
     * 
     * @param rgbAddr RGB frame buffer address (24-bit: R,G,B per pixel)
     * @param width Frame width in pixels
     * @param height Frame height in pixels 
     * @param blockSize Size of blocks (16 for TEV format)
     * @param strength Base filter strength (0.0-1.0, adaptive adjustment applied)
     */
    private fun tevDeblockingFilterEnhanced(rgbAddr: Long, width: Int, height: Int, 
                                          blockSize: Int = 16, strength: Float = 1.0f) {
        val blocksX = (width + blockSize - 1) / blockSize
        val blocksY = (height + blockSize - 1) / blockSize
        val thisAddrIncVec: Long = if (rgbAddr < 0) -1 else 1
        
        // Knusperli-inspired constants adapted for RGB post-processing
        val kLinearGradient = intArrayOf(318, -285, 81, -32, 17, -9, 5, -2) // Gradient pattern (8 taps for block boundary)
        val kAlphaSqrt2 = intArrayOf(1024, 1448, 1448, 1448, 1448, 1448, 1448, 1448) // Alpha * sqrt(2) in 10-bit fixed-point
        
        // Bulk memory access helpers for performance
        fun getPixelBulk(x: Int, y: Int): IntArray {
            if (x < 0 || y < 0 || x >= width || y >= height) return intArrayOf(0, 0, 0)
            val offset = (y.toLong() * width + x) * 3
            val addr = rgbAddr + offset * thisAddrIncVec
            return intArrayOf(
                vm.peek(addr)!!.toUint().toInt(),
                vm.peek(addr + thisAddrIncVec)!!.toUint().toInt(), 
                vm.peek(addr + 2 * thisAddrIncVec)!!.toUint().toInt()
            )
        }
        
        fun setPixelBulk(x: Int, y: Int, rgb: IntArray) {
            if (x < 0 || y < 0 || x >= width || y >= height) return
            val offset = (y.toLong() * width + x) * 3
            val addr = rgbAddr + offset * thisAddrIncVec
            vm.poke(addr, rgb[0].coerceIn(0, 255).toByte())
            vm.poke(addr + thisAddrIncVec, rgb[1].coerceIn(0, 255).toByte())
            vm.poke(addr + 2 * thisAddrIncVec, rgb[2].coerceIn(0, 255).toByte())
        }
        
        // ENHANCED: Knusperli-inspired boundary discontinuity analysis
        fun analyseBoundaryDiscontinuity(samples: IntArray): Pair<Long, Long> {
            // samples: 8-pixel samples across the boundary for frequency analysis
            var delta = 0L
            var hfPenalty = 0L

            for (u in 0 until 8) {
                val alpha = kAlphaSqrt2[u]
                val sign = if (u and 1 != 0) -1 else 1
                val leftVal = samples[u]
                val rightVal = samples[7 - u] // Mirror for boundary analysis

                delta += alpha * (rightVal - sign * leftVal)
                hfPenalty += (u * u) * (leftVal * leftVal + rightVal * rightVal)
            }

            return Pair(delta, hfPenalty)
        }

        // ENHANCED: Adaptive strength based on local complexity
        fun calculateAdaptiveStrength(baseStrength: Float, hfPenalty: Long, delta: Long): Float {
            val complexity = kotlin.math.sqrt(hfPenalty.toDouble()).toFloat()
            val discontinuityMagnitude = kotlin.math.abs(delta).toFloat()

            // Reduce filtering strength in high-frequency areas (preserve detail)
            val complexityFactor = if (complexity > 800) 0.3f else 1.0f

            // Increase filtering strength for clear discontinuities
            val discontinuityFactor = kotlin.math.min(2.0f, discontinuityMagnitude / 1000.0f)

            return baseStrength * complexityFactor * discontinuityFactor
        }

        // ENHANCED: Apply Knusperli-style corrections using linear gradient patterns
        fun applyBoundaryCorrection(
            samples: IntArray, delta: Long, adaptiveStrength: Float
        ): IntArray {
            val result = samples.clone()
            val correction = (delta * 724 shr 31).toInt() // Apply sqrt(2)/2 weighting like Knusperli

            // Apply linear gradient corrections across boundary
            for (i in 0 until 8) {
                val gradientWeight = kLinearGradient[i] * correction / 1024 // Scale from 10-bit fixed-point
                val sign = if (i < 4) 1 else -1 // Left/right side weighting

                val adjustment = (gradientWeight * sign * adaptiveStrength).toInt()
                result[i] = (result[i] + adjustment).coerceIn(0, 255)
            }

            return result
        }

        // ENHANCED HORIZONTAL DEBLOCKING: Using Knusperli-inspired boundary analysis
        for (by in 0 until blocksY) {
            for (bx in 1 until blocksX) {
                val blockEdgeX = bx * blockSize
                if (blockEdgeX >= width) continue

                // Process boundary in chunks for better performance
                val yStart = by * blockSize
                val yEnd = minOf((by + 1) * blockSize, height)

                for (y in yStart until yEnd step 2) { // Process 2 lines at a time
                    if (y + 1 >= height) continue

                    // Sample 8x2 pixel region across boundary for both lines
                    val samples1 = IntArray(24) // 8 pixels × 3 channels (RGB)
                    val samples2 = IntArray(24)

                    for (i in 0 until 8) {
                        val x = blockEdgeX - 4 + i
                        val rgb1 = getPixelBulk(x, y)
                        val rgb2 = getPixelBulk(x, y + 1)

                        samples1[i * 3] = rgb1[0]     // R
                        samples1[i * 3 + 1] = rgb1[1] // G
                        samples1[i * 3 + 2] = rgb1[2] // B
                        samples2[i * 3] = rgb2[0]
                        samples2[i * 3 + 1] = rgb2[1]
                        samples2[i * 3 + 2] = rgb2[2]
                    }

                    // Analyse each colour channel separately
                    for (c in 0..2) {
                        val channelSamples1 = IntArray(8) { samples1[it * 3 + c] }
                        val channelSamples2 = IntArray(8) { samples2[it * 3 + c] }

                        val (delta1, hfPenalty1) = analyseBoundaryDiscontinuity(channelSamples1)
                        val (delta2, hfPenalty2) = analyseBoundaryDiscontinuity(channelSamples2)

                        // Skip if very small discontinuity (early exit optimisation)
                        if (kotlin.math.abs(delta1) < 50 && kotlin.math.abs(delta2) < 50) continue

                        // Calculate adaptive filtering strength
                        val adaptiveStrength1 = calculateAdaptiveStrength(strength, hfPenalty1, delta1)
                        val adaptiveStrength2 = calculateAdaptiveStrength(strength, hfPenalty2, delta2)

                        // Apply corrections if strength is significant
                        if (adaptiveStrength1 > 0.05f) {
                            val corrected1 = applyBoundaryCorrection(channelSamples1, delta1, adaptiveStrength1)
                            for (i in 0 until 8) {
                                samples1[i * 3 + c] = corrected1[i]
                            }
                        }

                        if (adaptiveStrength2 > 0.05f) {
                            val corrected2 = applyBoundaryCorrection(channelSamples2, delta2, adaptiveStrength2)
                            for (i in 0 until 8) {
                                samples2[i * 3 + c] = corrected2[i]
                            }
                        }
                    }

                    // Write back corrected pixels in bulk
                    for (i in 2..5) { // Only write middle 4 pixels to avoid artifacts
                        val x = blockEdgeX - 4 + i
                        setPixelBulk(x, y, intArrayOf(samples1[i * 3], samples1[i * 3 + 1], samples1[i * 3 + 2]))
                        if (y + 1 < height) {
                            setPixelBulk(x, y + 1, intArrayOf(samples2[i * 3], samples2[i * 3 + 1], samples2[i * 3 + 2]))
                        }
                    }
                }
            }
        }

        // ENHANCED VERTICAL DEBLOCKING: Same approach for horizontal block boundaries
        for (by in 1 until blocksY) {
            for (bx in 0 until blocksX) {
                val blockEdgeY = by * blockSize
                if (blockEdgeY >= height) continue

                val xStart = bx * blockSize
                val xEnd = minOf((bx + 1) * blockSize, width)

                for (x in xStart until xEnd step 2) {
                    if (x + 1 >= width) continue

                    // Sample 8x2 pixel region across vertical boundary
                    val samples1 = IntArray(24)
                    val samples2 = IntArray(24)

                    for (i in 0 until 8) {
                        val y = blockEdgeY - 4 + i
                        val rgb1 = getPixelBulk(x, y)
                        val rgb2 = getPixelBulk(x + 1, y)

                        samples1[i * 3] = rgb1[0]
                        samples1[i * 3 + 1] = rgb1[1]
                        samples1[i * 3 + 2] = rgb1[2]
                        samples2[i * 3] = rgb2[0]
                        samples2[i * 3 + 1] = rgb2[1]
                        samples2[i * 3 + 2] = rgb2[2]
                    }

                    // Same boundary analysis and correction as horizontal
                    for (c in 0..2) {
                        val channelSamples1 = IntArray(8) { samples1[it * 3 + c] }
                        val channelSamples2 = IntArray(8) { samples2[it * 3 + c] }

                        val (delta1, hfPenalty1) = analyseBoundaryDiscontinuity(channelSamples1)
                        val (delta2, hfPenalty2) = analyseBoundaryDiscontinuity(channelSamples2)

                        if (kotlin.math.abs(delta1) < 50 && kotlin.math.abs(delta2) < 50) continue

                        val adaptiveStrength1 = calculateAdaptiveStrength(strength, hfPenalty1, delta1)
                        val adaptiveStrength2 = calculateAdaptiveStrength(strength, hfPenalty2, delta2)

                        if (adaptiveStrength1 > 0.05f) {
                            val corrected1 = applyBoundaryCorrection(channelSamples1, delta1, adaptiveStrength1)
                            for (i in 0 until 8) {
                                samples1[i * 3 + c] = corrected1[i]
                            }
                        }

                        if (adaptiveStrength2 > 0.05f) {
                            val corrected2 = applyBoundaryCorrection(channelSamples2, delta2, adaptiveStrength2)
                            for (i in 0 until 8) {
                                samples2[i * 3 + c] = corrected2[i]
                            }
                        }
                    }

                    // Write back corrected pixels
                    for (i in 2..5) {
                        val y = blockEdgeY - 4 + i
                        setPixelBulk(x, y, intArrayOf(samples1[i * 3], samples1[i * 3 + 1], samples1[i * 3 + 2]))
                        if (x + 1 < width) {
                            setPixelBulk(x + 1, y, intArrayOf(samples2[i * 3], samples2[i * 3 + 1], samples2[i * 3 + 2]))
                        }
                    }
                }
            }
        }
    }

    /**
     * Bulk write RGB block data to VM memory
     */
    private fun bulkWriteRGB(destAddr: Long, rgbData: IntArray, width: Int, height: Int,
                           startX: Int, startY: Int, blockWidth: Int, blockHeight: Int, addrIncVec: Int) {
        val (memspace, baseOffset) = vm.translateAddr(destAddr)

        if (memspace is UnsafePtr && addrIncVec == 1) {
            // Optimised path for user memory with forward addressing
            for (dy in 0 until blockHeight) {
                val y = startY + dy
                if (y >= height) break

                val rowStartX = kotlin.math.max(0, startX)
                val rowEndX = kotlin.math.min(width, startX + blockWidth)
                val rowPixels = rowEndX - rowStartX

                if (rowPixels > 0) {
                    val srcRowOffset = dy * blockWidth * 3 + (rowStartX - startX) * 3
                    val dstRowOffset = baseOffset + (y * width + rowStartX) * 3
                    val rowBytes = rowPixels * 3

                    // Convert IntArray to ByteArray for this row
                    val rowBuffer = ByteArray(rowBytes)
                    for (i in 0 until rowBytes) {
                        rowBuffer[i] = rgbData[srcRowOffset + i].toByte()
                    }

                    // Bulk write the row
                    UnsafeHelper.memcpyRaw(
                        rowBuffer, UnsafeHelper.getArrayOffset(rowBuffer),
                        null, memspace.ptr + dstRowOffset, rowBytes.toLong())
                }
            }
        } else {
            // Fallback to individual pokes for peripheral memory or reverse addressing
            for (dy in 0 until blockHeight) {
                for (dx in 0 until blockWidth) {
                    val x = startX + dx
                    val y = startY + dy
                    if (x < width && y < height) {
                        val rgbIdx = (dy * blockWidth + dx) * 3
                        val bufferOffset = (y.toLong() * width + x) * 3

                        vm.poke(destAddr + bufferOffset * addrIncVec, rgbData[rgbIdx].toByte())
                        vm.poke(destAddr + (bufferOffset + 1) * addrIncVec, rgbData[rgbIdx + 1].toByte())
                        vm.poke(destAddr + (bufferOffset + 2) * addrIncVec, rgbData[rgbIdx + 2].toByte())
                    }
                }
            }
        }
    }

    /**
     * Hardware-accelerated TEV frame decoder for YCoCg-R 4:2:0 format
     * Decodes compressed TEV block data directly to framebuffer
     *
     * @param blockDataPtr Pointer to decompressed TEV block data
     * @param currentRGBAddr Address of current frame RGB buffer (24-bit: R,G,B per pixel)
     * @param prevRGBAddr Address of previous frame RGB buffer (for motion compensation)
     * @param width Frame width in pixels
     * @param height Frame height in pixels
     * @param quality Quantisation quality level (0-7)
     * @param frameCounter Frame counter for temporal patterns
     */
    fun tevDecode(blockDataPtr: Long, currentRGBAddr: Long, prevRGBAddr: Long,
                  width: Int, height: Int, qY: Int, qCo: Int, qCg: Int, frameCounter: Int,
                  debugMotionVectors: Boolean = false, tevVersion: Int = 2,
                  enableDeblocking: Boolean = true, enableBoundaryAwareDecoding: Boolean = false) {

        // height doesn't change when interlaced, because that's the encoder's output

        // For interlaced mode, decode to half-height field first
        val blocksX = (width + 15) / 16  // 16x16 blocks now
        val blocksY = (height + 15) / 16

        var readPtr = blockDataPtr

        // decide increment "direction" by the sign of the pointer
        val prevAddrIncVec = if (prevRGBAddr >= 0) 1 else -1
        val thisAddrIncVec = if (currentRGBAddr >= 0) 1 else -1

        // Two-pass approach for knusperli boundary-aware decoding
        if (enableBoundaryAwareDecoding) {
            // PASS 1: Collect all blocks with raw coefficients
            val yBlocks = Array<ShortArray?>(blocksX * blocksY) { null }
            val coBlocks = Array<ShortArray?>(blocksX * blocksY) { null }
            val cgBlocks = Array<ShortArray?>(blocksX * blocksY) { null }
            val blockModes = IntArray(blocksX * blocksY)
            val motionVectors = Array(blocksX * blocksY) { intArrayOf(0, 0) }
            val rateControlFactors = FloatArray(blocksX * blocksY)

            // Collect all blocks first
            var tempReadPtr = readPtr
            for (by in 0 until blocksY) {
                for (bx in 0 until blocksX) {
                    val blockIndex = by * blocksX + bx

                    // Read TEV block header to get rate control factor
                    val headerBuffer = ByteArray(11)
                    val (memspace, offset) = vm.translateAddr(tempReadPtr)
                    if (memspace is UnsafePtr) {
                        UnsafeHelper.memcpyRaw(null, memspace.ptr + offset,
                            headerBuffer, UnsafeHelper.getArrayOffset(headerBuffer), 11L)
                    } else {
                        // Fallback for peripheral memory
                        for (i in 0 until 11) {
                            headerBuffer[i] = vm.peek(tempReadPtr + i) ?: 0
                        }
                    }

                    val mode = headerBuffer[0].toUint()
                    val mvX = ((headerBuffer[1].toUint()) or ((headerBuffer[2].toUint()) shl 8)).toShort().toInt()
                    val mvY = ((headerBuffer[3].toUint()) or ((headerBuffer[4].toUint()) shl 8)).toShort().toInt()
                    val rateControlFactor = Float.fromBits((headerBuffer[5].toUint()) or
                            ((headerBuffer[6].toUint()) shl 8) or
                            ((headerBuffer[7].toUint()) shl 16) or
                            ((headerBuffer[8].toUint()) shl 24))
                    tempReadPtr += 11 // Skip header

                    blockModes[blockIndex] = mode.toInt()
                    motionVectors[blockIndex] = intArrayOf(mvX, mvY)
                    rateControlFactors[blockIndex] = rateControlFactor

                    // TEV format always has 768 bytes of DCT coefficients per block (fixed size)
                    val coeffShortArray = ShortArray(384) // 256 Y + 64 Co + 64 Cg = 384 shorts

                    // Use bulk read like the original implementation
                    vm.bulkPeekShort(tempReadPtr.toInt(), coeffShortArray, 768)
                    tempReadPtr += 768

                    when (mode.toInt()) {
                        0x01, 0x02 -> { // INTRA or INTER - store raw coefficients for boundary optimisation
                            yBlocks[blockIndex] = coeffShortArray.sliceArray(0 until 256)
                            coBlocks[blockIndex] = coeffShortArray.sliceArray(256 until 320)
                            cgBlocks[blockIndex] = coeffShortArray.sliceArray(320 until 384)
                        }
                        // For SKIP (0x00) and MOTION (0x03), coefficients are ignored but still need to be read
                    }
                }
            }

            // PASS 2: Apply proper knusperli boundary optimisation (Google's algorithm)
            val (optimisedYBlocks, optimisedCoBlocks, optimisedCgBlocks) = tevApplyKnusperliOptimisation(
                yBlocks, coBlocks, cgBlocks,
                if (tevVersion == 3) QUANT_TABLE_Y else QUANT_TABLE_Y,
                if (tevVersion == 3) QUANT_TABLE_C else QUANT_TABLE_C,
                if (tevVersion == 3) QUANT_TABLE_C else QUANT_TABLE_C,
                qY, qCo, qCg, rateControlFactors,
                blocksX, blocksY
            )

            // PASS 3: Convert optimised blocks to RGB and output
            for (by in 0 until blocksY) {
                for (bx in 0 until blocksX) {
                    val blockIndex = by * blocksX + bx
                    val startX = bx * 16
                    val startY = by * 16

                    when (blockModes[blockIndex]) {
                        0x00 -> { // SKIP - copy from previous frame
                            tevHandleSkipBlockTwoPass(startX, startY, currentRGBAddr, prevRGBAddr, width, height, thisAddrIncVec, prevAddrIncVec)
                        }
                        0x03 -> { // MOTION - copy with motion vector
                            val mv = motionVectors[blockIndex]
                            tevHandleMotionBlockTwoPass(startX, startY, mv[0], mv[1], currentRGBAddr, prevRGBAddr, width, height, thisAddrIncVec, prevAddrIncVec, debugMotionVectors)
                        }
                        0x01, 0x02 -> { // INTRA/INTER - use optimised DCT blocks
                            val yBlock = optimisedYBlocks[blockIndex]
                            val coBlock = optimisedCoBlocks[blockIndex]
                            val cgBlock = optimisedCgBlocks[blockIndex]

                            if (yBlock != null && coBlock != null && cgBlock != null) {
                                // Skip INTER motion compensation for now (debugging)
                                // TODO: Implement proper motion compensation for two-pass mode
                                // if (blockModes[blockIndex] == 0x02) {
                                //     val mv = motionVectors[blockIndex]
                                //     tevApplyMotionCompensationTwoPass(yBlock, coBlock, cgBlock, startX, startY, mv[0], mv[1], prevRGBAddr, width, height, prevAddrIncVec)
                                // }

                                // Use IDCT on knusperli-optimised coefficients (coefficients are already optimally dequantised)
                                val yPixels = tevIdct16x16_fromOptimisedCoeffs(yBlock)
                                val coPixels = tevIdct8x8_fromOptimisedCoeffs(coBlock)
                                val cgPixels = tevIdct8x8_fromOptimisedCoeffs(cgBlock)

                                val rgbData = if (tevVersion == 3) {
                                    tevIctcpToRGB(yPixels, coPixels, cgPixels)
                                } else {
                                    tevYcocgToRGB(yPixels, coPixels, cgPixels)
                                }

                                bulkWriteRGB(currentRGBAddr, rgbData, width, height, startX, startY, 16, 16, thisAddrIncVec)
                            }
                        }
                    }
                }
            }
        } else {
            // Standard single-pass decoding (original logic)
            for (by in 0 until blocksY) {
                for (bx in 0 until blocksX) {
                    val startX = bx * 16
                    val startY = by * 16

                    // Read TEV block header (11 bytes) with bulk operation
                    val headerBuffer = ByteArray(11)
                    val (memspace, offset) = vm.translateAddr(readPtr)
                    if (memspace is UnsafePtr) {
                        UnsafeHelper.memcpyRaw(null, memspace.ptr + offset,
                            headerBuffer, UnsafeHelper.getArrayOffset(headerBuffer), 11L)
                    } else {
                        // Fallback for peripheral memory
                        for (i in 0 until 11) {
                            headerBuffer[i] = vm.peek(readPtr + i) ?: 0
                        }
                    }
                    val mode = headerBuffer[0].toUint()
                    val mvX = ((headerBuffer[1].toUint()) or ((headerBuffer[2].toUint()) shl 8)).toShort().toInt()
                    val mvY = ((headerBuffer[3].toUint()) or ((headerBuffer[4].toUint()) shl 8)).toShort().toInt()
                    val rateControlFactor = Float.fromBits((headerBuffer[5].toUint()) or
                            ((headerBuffer[6].toUint()) shl 8) or
                            ((headerBuffer[7].toUint()) shl 16) or
                            ((headerBuffer[8].toUint()) shl 24))
                    readPtr += 11 // Skip CBP field


                    when (mode) {
                        0x00 -> { // TEV_MODE_SKIP - copy RGB from previous frame (optimised with memcpy)
                            // Check if we can copy the entire block at once (no clipping)
                            if (startX + 16 <= width && startY + 16 <= height) {
                                // Optimised case: copy entire 16x16 block with row-by-row memcpy
                                for (dy in 0 until 16) {
                                    val srcRowOffset = ((startY + dy).toLong() * width + startX) * 3
                                    val dstRowOffset = srcRowOffset
                                    vm.memcpy(
                                        (prevRGBAddr + srcRowOffset*prevAddrIncVec).toInt(),
                                        (currentRGBAddr + dstRowOffset*thisAddrIncVec).toInt(),
                                        48  // 16 pixels × 3 bytes = 48 bytes per row
                                    )
                                }
                            } else {
                                // Optimised fallback using row-by-row copying for boundary blocks
                                for (dy in 0 until 16) {
                                    val y = startY + dy
                                    if (y < height) {
                                        val rowStartX = kotlin.math.max(0, startX)
                                        val rowEndX = kotlin.math.min(width, startX + 16)
                                        val rowPixels = rowEndX - rowStartX

                                        if (rowPixels > 0) {
                                            val srcRowOffset = (y.toLong() * width + rowStartX) * 3
                                            val dstRowOffset = srcRowOffset
                                            val rowBytes = rowPixels * 3

                                            // Use vm.memcpy for partial rows
                                            vm.memcpy(
                                                (prevRGBAddr + srcRowOffset*prevAddrIncVec).toInt(),
                                                (currentRGBAddr + dstRowOffset*thisAddrIncVec).toInt(),
                                                rowBytes
                                            )
                                        }
                                    }
                                }
                            }
                            // Skip DCT coefficients for fixed-size block format: Y(256×2) + Co(64×2) + Cg(64×2) = 768 bytes
                            readPtr += 768
                        }

                        0x03 -> { // TEV_MODE_MOTION - motion compensation with RGB (optimised with memcpy)
                            if (debugMotionVectors) {
                                // Debug mode: use original pixel-by-pixel for motion vector visualization
                                for (dy in 0 until 16) {
                                    for (dx in 0 until 16) {
                                        val x = startX + dx
                                        val y = startY + dy
                                        val refX = x + mvX
                                        val refY = y + mvY

                                        if (x < width && y < height) {
                                            val dstPixelOffset = y.toLong() * width + x
                                            val dstRgbOffset = dstPixelOffset * 3

                                            // Debug: Colour INTER blocks by motion vector magnitude
                                            val mvMagnitude = kotlin.math.sqrt((mvX * mvX + mvY * mvY).toDouble()).toInt()
                                            val intensity = (mvMagnitude * 8).coerceIn(0, 255) // Scale for visibility

                                            vm.poke(currentRGBAddr + dstRgbOffset*thisAddrIncVec, intensity.toByte())        // R = MV magnitude
                                            vm.poke(currentRGBAddr + (dstRgbOffset + 1)*thisAddrIncVec, 0.toByte())         // G = 0
                                            vm.poke(currentRGBAddr + (dstRgbOffset + 2)*thisAddrIncVec, (255-intensity).toByte()) // B = inverse
                                        }
                                    }
                                }
                            } else {
                                // Optimised motion compensation
                                val refStartX = startX + mvX
                                val refStartY = startY + mvY

                                // Check if entire 16x16 block can be copied with memcpy (no bounds issues)
                                if (startX + 16 <= width && startY + 16 <= height &&
                                    refStartX >= 0 && refStartY >= 0 && refStartX + 16 <= width && refStartY + 16 <= height) {

                                    // Optimised case: copy entire 16x16 block with row-by-row memcpy
                                    for (dy in 0 until 16) {
                                        val srcRowOffset = ((refStartY + dy).toLong() * width + refStartX) * 3
                                        val dstRowOffset = ((startY + dy).toLong() * width + startX) * 3
                                        vm.memcpy(
                                            (prevRGBAddr + srcRowOffset*prevAddrIncVec).toInt(),
                                            (currentRGBAddr + dstRowOffset*thisAddrIncVec).toInt(),
                                            48  // 16 pixels × 3 bytes = 48 bytes per row
                                        )
                                    }
                                } else {
                                    // Fallback to pixel-by-pixel for boundary/out-of-bounds cases
                                    for (dy in 0 until 16) {
                                        for (dx in 0 until 16) {
                                            val x = startX + dx
                                            val y = startY + dy
                                            val refX = x + mvX
                                            val refY = y + mvY

                                            if (x < width && y < height) {
                                                val dstPixelOffset = y.toLong() * width + x
                                                val dstRgbOffset = dstPixelOffset * 3

                                                if (refX >= 0 && refY >= 0 && refX < width && refY < height) {
                                                    val refPixelOffset = refY.toLong() * width + refX
                                                    val refRgbOffset = refPixelOffset * 3

                                                    // Additional safety: ensure RGB offset is within valid range
                                                    val maxValidOffset = (width * height - 1) * 3L + 2
                                                    if (refRgbOffset >= 0 && refRgbOffset <= maxValidOffset) {
                                                        // Copy RGB from reference position
                                                        val refR = vm.peek(prevRGBAddr + refRgbOffset*prevAddrIncVec)!!
                                                        val refG = vm.peek(prevRGBAddr + (refRgbOffset + 1)*prevAddrIncVec)!!
                                                        val refB = vm.peek(prevRGBAddr + (refRgbOffset + 2)*prevAddrIncVec)!!

                                                        vm.poke(currentRGBAddr + dstRgbOffset*thisAddrIncVec, refR)
                                                        vm.poke(currentRGBAddr + (dstRgbOffset + 1)*thisAddrIncVec, refG)
                                                        vm.poke(currentRGBAddr + (dstRgbOffset + 2)*thisAddrIncVec, refB)
                                                    } else {
                                                        // Invalid RGB offset - use black
                                                        vm.poke(currentRGBAddr + dstRgbOffset*thisAddrIncVec, 0.toByte())        // R=0
                                                        vm.poke(currentRGBAddr + (dstRgbOffset + 1)*thisAddrIncVec, 0.toByte())  // G=0
                                                        vm.poke(currentRGBAddr + (dstRgbOffset + 2)*thisAddrIncVec, 0.toByte())  // B=0
                                                    }
                                                } else {
                                                    // Out of bounds - use black
                                                    vm.poke(currentRGBAddr + dstRgbOffset*thisAddrIncVec, 0.toByte())        // R=0
                                                    vm.poke(currentRGBAddr + (dstRgbOffset + 1)*thisAddrIncVec, 0.toByte())  // G=0
                                                    vm.poke(currentRGBAddr + (dstRgbOffset + 2)*thisAddrIncVec, 0.toByte())  // B=0
                                                }
                                            }
                                        }
                                    }
                                }
                            }
                            // Skip DCT coefficients for fixed-size block format: Y(256×2) + Co(64×2) + Cg(64×2) = 768 bytes
                            readPtr += 768
                        }

                        0x01 -> { // TEV_MODE_INTRA - Full YCoCg-R DCT decode (no motion compensation)
<<<<<<< HEAD
                            // Regular lossy mode: quantized int16 coefficients
                            // Optimized bulk reading of all DCT coefficients: Y(256×2) + Co(64×2) + Cg(64×2) = 768 bytes
=======
                            // Regular lossy mode: quantised int16 coefficients
                            // Optimised bulk reading of all DCT coefficients: Y(256×2) + Co(64×2) + Cg(64×2) = 768 bytes
>>>>>>> ae599468
                            val coeffShortArray = ShortArray(384) // Total coefficients: 256 + 64 + 64 = 384 shorts
                            vm.bulkPeekShort(readPtr.toInt(), coeffShortArray, 768)
                            readPtr += 768

                            // Perform hardware IDCT for each channel using fast algorithm
                            val yBlock = tevIdct16x16_fast(coeffShortArray.sliceArray(0 until 256), if (tevVersion == 3) QUANT_TABLE_Y else QUANT_TABLE_Y, qY, rateControlFactor)
                            val coBlock = tevIdct8x8_fast(coeffShortArray.sliceArray(256 until 320), if (tevVersion == 3) QUANT_TABLE_C else QUANT_TABLE_C, true, qCo, rateControlFactor)
                            val cgBlock = tevIdct8x8_fast(coeffShortArray.sliceArray(320 until 384), if (tevVersion == 3) QUANT_TABLE_C else QUANT_TABLE_C, true, qCg, rateControlFactor)

                            // Convert to RGB (YCoCg-R for v2, XYB for v3)
                            val rgbData = if (tevVersion == 3) {
                                tevIctcpToRGB(yBlock, coBlock, cgBlock)  // XYB format (v3)
                            } else {
                                tevYcocgToRGB(yBlock, coBlock, cgBlock)  // YCoCg-R format (v2)
                            }

                            // Store RGB data to frame buffer with bulk write
                            bulkWriteRGB(currentRGBAddr, rgbData, width, height, startX, startY, 16, 16, thisAddrIncVec)
                        }

                        0x02 -> { // TEV_MODE_INTER - Motion compensation + residual DCT
                            // Step 1: Read residual DCT coefficients

                            // Optimised bulk reading of all DCT coefficients: Y(256×2) + Co(64×2) + Cg(64×2) = 768 bytes
                            val coeffShortArray = ShortArray(384) // Total coefficients: 256 + 64 + 64 = 384 shorts
                            vm.bulkPeekShort(readPtr.toInt(), coeffShortArray, 768)
                            readPtr += 768

                            // Step 2: Decode residual DCT
                            val yResidual = tevIdct16x16_fast(coeffShortArray.sliceArray(0 until 256), if (tevVersion == 3) QUANT_TABLE_Y else QUANT_TABLE_Y, qY, rateControlFactor)
                            val coResidual = tevIdct8x8_fast(coeffShortArray.sliceArray(256 until 320), if (tevVersion == 3) QUANT_TABLE_C else QUANT_TABLE_C, true, qCo, rateControlFactor)
                            val cgResidual = tevIdct8x8_fast(coeffShortArray.sliceArray(320 until 384), if (tevVersion == 3) QUANT_TABLE_C else QUANT_TABLE_C, true, qCg, rateControlFactor)

                            // Step 3: Build motion-compensated YCoCg-R block and add residuals
                            val finalY = IntArray(256)
                            val finalCo = IntArray(64)
                            val finalCg = IntArray(64)

                            // Process Y residuals (16x16)
                            for (dy in 0 until 16) {
                                for (dx in 0 until 16) {
                                    val x = startX + dx
                                    val y = startY + dy
                                    val refX = x + mvX  // Revert to original motion compensation
                                    val refY = y + mvY
                                    val pixelIdx = dy * 16 + dx

                                    if (x < width && y < height) {
                                        var mcY: Int

                                        if (refX >= 0 && refY >= 0 && refX < width && refY < height) {
                                            // Get motion-compensated RGB from previous frame
                                            val refPixelOffset = refY.toLong() * width + refX
                                            val refRgbOffset = refPixelOffset * 3

                                            val mcR = vm.peek(prevRGBAddr + refRgbOffset*prevAddrIncVec)!!.toUint().toInt()
                                            val mcG = vm.peek(prevRGBAddr + (refRgbOffset + 1)*prevAddrIncVec)!!.toUint().toInt()
                                            val mcB = vm.peek(prevRGBAddr + (refRgbOffset + 2)*prevAddrIncVec)!!.toUint().toInt()


                                            // Convert motion-compensated RGB to Y only
                                            mcY = (mcR + 2*mcG + mcB) / 4  // Keep full 0-255 range for prediction
                                        } else {
                                            // Out of bounds reference - use black
                                            mcY = 0
                                        }

                                        // Add Y residual: prediction + (IDCT_output - 128)
                                        // IDCT adds +128 bias, encoder already accounts for prediction centering
                                        val residual = yResidual[pixelIdx] - 128  // Remove only IDCT bias
                                        finalY[pixelIdx] = (mcY + residual).coerceIn(0, 255)
                                    }
                                }
                            }

                            // Process chroma residuals separately (8x8 subsampled)
                            for (cy in 0 until 8) {
                                for (cx in 0 until 8) {
                                    // Chroma coordinates are at 2x2 block centers in subsampled space
                                    val x = startX + cx * 2
                                    val y = startY + cy * 2

                                    // Apply motion vector to chroma block center
                                    val refX = x + mvX
                                    val refY = y + mvY
                                    val chromaIdx = cy * 8 + cx

                                    if (x < width && y < height) {
                                        var mcCo: Int
                                        var mcCg: Int

                                        // Sample 2x2 block from motion-compensated position for chroma
                                        if (refX >= 0 && refY >= 0 && refX < width - 1 && refY < height - 1) {
                                            var coSum = 0
                                            var cgSum = 0
                                            var count = 0

                                            // Sample 2x2 block for chroma subsampling (like encoder)
                                            for (dy in 0 until 2) {
                                                for (dx in 0 until 2) {
                                                    val sampleX = refX + dx
                                                    val sampleY = refY + dy
                                                    if (sampleX < width && sampleY < height) {
                                                        val refPixelOffset = sampleY.toLong() * width + sampleX
                                                        val refRgbOffset = refPixelOffset * 3

                                                        val mcR = vm.peek(prevRGBAddr + refRgbOffset*prevAddrIncVec)!!.toUint().toInt()
                                                        val mcG = vm.peek(prevRGBAddr + (refRgbOffset + 1)*prevAddrIncVec)!!.toUint().toInt()
                                                        val mcB = vm.peek(prevRGBAddr + (refRgbOffset + 2)*prevAddrIncVec)!!.toUint().toInt()

                                                        val co = mcR - mcB
                                                        val tmp = mcB + (co / 2)
                                                        val cg = mcG - tmp

                                                        coSum += co
                                                        cgSum += cg
                                                        count++
                                                    }
                                                }
                                            }

                                            mcCo = if (count > 0) coSum / count else 0
                                            mcCg = if (count > 0) cgSum / count else 0
                                        } else {
                                            // Out of bounds reference - use neutral chroma values
                                            mcCo = 0
                                            mcCg = 0
                                        }

                                        // Add chroma residuals
                                        finalCo[chromaIdx] = (mcCo + (coResidual[chromaIdx])).coerceIn(-256, 255)
                                        finalCg[chromaIdx] = (mcCg + (cgResidual[chromaIdx])).coerceIn(-256, 255)
                                    }
                                }
                            }

                            // Step 4: Convert final data to RGB (YCoCg-R for v2, XYB for v3)
                            val finalRgb = if (tevVersion == 3) {
                                tevIctcpToRGB(finalY, finalCo, finalCg)  // XYB format (v3)
                            } else {
                                tevYcocgToRGB(finalY, finalCo, finalCg)  // YCoCg-R format (v2)
                            }

                            // Step 5: Store final RGB data to frame buffer
                            if (debugMotionVectors) {
                                // Debug mode: individual pokes for motion vector visualization
                                for (dy in 0 until 16) {
                                    for (dx in 0 until 16) {
                                        val x = startX + dx
                                        val y = startY + dy
                                        if (x < width && y < height) {
                                            val imageOffset = y.toLong() * width + x
                                            val bufferOffset = imageOffset * 3

                                            val mvMagnitude = kotlin.math.sqrt((mvX * mvX + mvY * mvY).toDouble()).toInt()
                                            val intensity = (mvMagnitude * 8).coerceIn(0, 255) // Scale for visibility

                                            vm.poke(currentRGBAddr + bufferOffset*thisAddrIncVec, intensity.toByte())        // R = MV magnitude
                                            vm.poke(currentRGBAddr + (bufferOffset + 1)*thisAddrIncVec, 0.toByte())         // G = 0
                                            vm.poke(currentRGBAddr + (bufferOffset + 2)*thisAddrIncVec, (255-intensity).toByte()) // B = inverse
                                        }
                                    }
                                }
                            } else {
                                // Optimised bulk write for normal operation
                                bulkWriteRGB(currentRGBAddr, finalRgb, width, height, startX, startY, 16, 16, thisAddrIncVec)
                            }
                        }

                        else -> {
                            // Unknown block mode - skip DCT coefficients and use black
                            readPtr += 768 // Skip Y(256×2) + Co(64×2) + Cg(64×2) = 768 bytes

                            for (dy in 0 until 16) {
                                for (dx in 0 until 16) {
                                    val x = startX + dx
                                    val y = startY + dy
                                    if (x < width && y < height) {
                                        val imageOffset = y.toLong() * width + x
                                        val bufferOffset = imageOffset * 3

                                        vm.poke(currentRGBAddr + bufferOffset*thisAddrIncVec, 0.toByte())      // R=0
                                        vm.poke(currentRGBAddr + (bufferOffset + 1)*thisAddrIncVec, 0.toByte()) // G=0
                                        vm.poke(currentRGBAddr + (bufferOffset + 2)*thisAddrIncVec, 0.toByte()) // B=0
                                    }
                                }
                            }
                        }
                    }
                }
            }
        }

        // Apply enhanced deblocking filter if enabled to reduce blocking artifacts
        if (enableDeblocking) {
            tevDeblockingFilterEnhanced(currentRGBAddr, width, height)
        }
    }

    fun tevDeinterlace(frameCounter: Int, width: Int, height: Int, prevField: Long, currentField: Long, nextField: Long, outputRGB: Long, algorithm: String = "yadif") {
        // Apply selected deinterlacing algorithm: field -> progressive frame
        val fieldParity = (frameCounter + 1) % 2

        when (algorithm.lowercase()) {
            "bwdif" -> {
                bwdifDeinterlace(
                    currentField, outputRGB, width, height * 2,
                    prevField, nextField,
                    fieldParity,
                    1, 1
                )
            }
            "yadif", "" -> {
                yadifDeinterlace(
                    currentField, outputRGB, width, height * 2,
                    prevField, nextField,
                    fieldParity,
                    1, 1
                )
            }
            else -> {
                // Default to YADIF for unknown algorithms
                yadifDeinterlace(
                    currentField, outputRGB, width, height * 2,
                    prevField, nextField,
                    fieldParity,
                    1, 1
                )
            }
        }
    }

    // Helper functions for motion compensation and block handling in two-pass mode
    private fun tevHandleSkipBlockTwoPass(startX: Int, startY: Int, currentRGBAddr: Long, prevRGBAddr: Long,
                                          width: Int, height: Int, thisAddrIncVec: Int, prevAddrIncVec: Int) {
        // Copy 16x16 block from previous frame
        for (py in 0 until 16) {
            val y = startY + py
            if (y >= height) break

            for (px in 0 until 16) {
                val x = startX + px
                if (x >= width) break

                val offset = (y * width + x) * 3
                val prevR = vm.peek(prevRGBAddr + offset * prevAddrIncVec) ?: 0
                val prevG = vm.peek(prevRGBAddr + (offset + 1) * prevAddrIncVec) ?: 0
                val prevB = vm.peek(prevRGBAddr + (offset + 2) * prevAddrIncVec) ?: 0

                vm.poke(currentRGBAddr + offset * thisAddrIncVec, prevR)
                vm.poke(currentRGBAddr + (offset + 1) * thisAddrIncVec, prevG)
                vm.poke(currentRGBAddr + (offset + 2) * thisAddrIncVec, prevB)
            }
        }
    }

    private fun tevHandleMotionBlockTwoPass(startX: Int, startY: Int, mvX: Int, mvY: Int,
                                            currentRGBAddr: Long, prevRGBAddr: Long,
                                            width: Int, height: Int, thisAddrIncVec: Int, prevAddrIncVec: Int,
                                            debugMotionVectors: Boolean) {
        // Copy 16x16 block with motion compensation
        for (py in 0 until 16) {
            val y = startY + py
            if (y >= height) break

            for (px in 0 until 16) {
                val x = startX + px
                if (x >= width) break

                val srcX = (x + mvX).coerceIn(0, width - 1)
                val srcY = (y + mvY).coerceIn(0, height - 1)

                val srcOffset = (srcY * width + srcX) * 3
                val dstOffset = (y * width + x) * 3

                val r = vm.peek(prevRGBAddr + srcOffset * prevAddrIncVec) ?: 0
                val g = vm.peek(prevRGBAddr + (srcOffset + 1) * prevAddrIncVec) ?: 0
                val b = vm.peek(prevRGBAddr + (srcOffset + 2) * prevAddrIncVec) ?: 0

                vm.poke(currentRGBAddr + dstOffset * thisAddrIncVec, r)
                vm.poke(currentRGBAddr + (dstOffset + 1) * thisAddrIncVec, g)
                vm.poke(currentRGBAddr + (dstOffset + 2) * thisAddrIncVec, b)
            }
        }
    }

    /*private fun tevApplyMotionCompensationTwoPass(yBlock: ShortArray, coBlock: ShortArray, cgBlock: ShortArray,
                                      startX: Int, startY: Int, mvX: Int, mvY: Int,
                                      prevRGBAddr: Long, width: Int, height: Int, prevAddrIncVec: Int) {
        // For INTER blocks, add residual to motion-compensated reference
        // This is a simplified version - full implementation would extract reference block and add residuals

        // Apply motion compensation by reading reference pixels and converting to YCoCg-R coefficients
        for (py in 0 until 16) {
            val y = startY + py
            if (y >= height) break

            for (px in 0 until 16) {
                val x = startX + px
                if (x >= width) break

                val srcX = (x + mvX).coerceIn(0, width - 1)
                val srcY = (y + mvY).coerceIn(0, height - 1)

                val srcOffset = (srcY * width + srcX) * 3
                val r = vm.peek(prevRGBAddr + srcOffset * prevAddrIncVec)?.toInt() ?: 0
                val g = vm.peek(prevRGBAddr + (srcOffset + 1) * prevAddrIncVec)?.toInt() ?: 0
                val b = vm.peek(prevRGBAddr + (srcOffset + 2) * prevAddrIncVec)?.toInt() ?: 0

                // Convert reference RGB to YCoCg-R and add residual
                val co = r - b
                val tmp = b + (co / 2)
                val cg = g - tmp
                val refY = tmp + (cg / 2)

                val yIdx = py * 16 + px
                if (yIdx < yBlock.size) {
                    yBlock[yIdx] += refY.toFloat()
                }

                val cIdx = (py / 2) * 8 + (px / 2)
                if (cIdx < coBlock.size) {
                    coBlock[cIdx] += co.toFloat()
                    cgBlock[cIdx] += cg.toFloat()
                }
            }
        }
    }*/

    // Proper knusperli boundary-aware DCT optimisation based on Google's algorithm
    private fun tevApplyKnusperliOptimisation(
        yBlocks: Array<ShortArray?>, coBlocks: Array<ShortArray?>, cgBlocks: Array<ShortArray?>,
        quantTableY: IntArray, quantTableCo: IntArray, quantTableCg: IntArray,
        qY: Int, qCo: Int, qCg: Int, rateControlFactors: FloatArray,
        blocksX: Int, blocksY: Int
    ): Triple<Array<FloatArray?>, Array<FloatArray?>, Array<FloatArray?>> {
        // Google's knusperli constants (10-bit fixed-point precision)
        val kLinearGradient = intArrayOf(318, -285, 81, -32, 0, 0, 0, 0) // Only first 4 are used for 8x8, first 8 for 16x16
        val kAlphaSqrt2 = intArrayOf(1024, 1448, 1448, 1448, 1448, 1448, 1448, 1448)
        val kHalfSqrt2 = 724 // sqrt(2)/2 in 10-bit fixed-point

        // Convert to dequantised FloatArrays and apply knusperli optimisation
        val optimisedYBlocks = tevConvertAndOptimise16x16Blocks(yBlocks, quantTableY, qY, rateControlFactors, blocksX, blocksY, kLinearGradient, kAlphaSqrt2, kHalfSqrt2)
        val optimisedCoBlocks = tevConvertAndOptimise8x8Blocks(coBlocks, quantTableCo, qCo, rateControlFactors, blocksX, blocksY, kLinearGradient, kAlphaSqrt2, kHalfSqrt2)
        val optimisedCgBlocks = tevConvertAndOptimise8x8Blocks(cgBlocks, quantTableCg, qCg, rateControlFactors, blocksX, blocksY, kLinearGradient, kAlphaSqrt2, kHalfSqrt2)

        return Triple(optimisedYBlocks, optimisedCoBlocks, optimisedCgBlocks)
    }

    // IDCT functions for knusperli-optimised coefficients (coefficients are already dequantised)
    private fun tevIdct16x16_fromOptimisedCoeffs(coeffs: FloatArray): IntArray {
        val result = IntArray(256) // 16x16

        // Apply 2D IDCT directly to optimised coefficients (fix u/v indexing)
        for (y in 0 until 16) {
            for (x in 0 until 16) {
                var sum = 0.0
                for (v in 0 until 16) {
                    for (u in 0 until 16) {
                        val coeff = coeffs[v * 16 + u]  // Match original TEV coefficient layout
                        val cu = if (u == 0) 1.0 / Math.sqrt(2.0) else 1.0
                        val cv = if (v == 0) 1.0 / Math.sqrt(2.0) else 1.0
                        sum += 0.25 * 0.25 * cu * cv * coeff *
                               Math.cos((2.0 * x + 1.0) * u * Math.PI / 32.0) *
                               Math.cos((2.0 * y + 1.0) * v * Math.PI / 32.0)
                    }
                }
                result[y * 16 + x] = (sum + 128).toInt().coerceIn(0, 255) // Add DC offset
            }
        }
        return result
    }

    private fun tevIdct8x8_fromOptimisedCoeffs(coeffs: FloatArray): IntArray {
        val result = IntArray(64) // 8x8

        // Apply 2D IDCT directly to optimised coefficients (fix u/v indexing)
        for (y in 0 until 8) {
            for (x in 0 until 8) {
                var sum = 0.0
                for (v in 0 until 8) {
                    for (u in 0 until 8) {
                        val coeff = coeffs[v * 8 + u]  // Match original TEV coefficient layout
                        val cu = if (u == 0) 1.0 / Math.sqrt(2.0) else 1.0
                        val cv = if (v == 0) 1.0 / Math.sqrt(2.0) else 1.0
                        sum += 0.5 * 0.5 * cu * cv * coeff *
                               Math.cos((2.0 * x + 1.0) * u * Math.PI / 16.0) *
                               Math.cos((2.0 * y + 1.0) * v * Math.PI / 16.0)
                    }
                }
                // For chroma with isChromaResidual=true, do NOT add +128 (like normal IDCT)
                result[y * 8 + x] = sum.toInt().coerceIn(-256, 255)
            }
        }
        return result
    }

    // Convert and optimise functions for proper knusperli implementation
    // Direct 16x16 block processing for Y blocks (no subdivision needed)
    private fun tevConvertAndOptimise16x16Blocks(
        blocks: Array<ShortArray?>, quantTable: IntArray, qScale: Int, rateControlFactors: FloatArray,
        blocksX: Int, blocksY: Int,
        kLinearGradient: IntArray, kAlphaSqrt2: IntArray, kHalfSqrt2: Int
    ): Array<FloatArray?> {
        val result = Array<FloatArray?>(blocks.size) { null }

        // Extended constants for 16x16 blocks (based on Google's 8x8 pattern)
        val kLinearGradient16 = intArrayOf(318, -285, 81, -32, 17, -9, 5, -2, 1, 0, 0, 0, 0, 0, 0, 0)
        val kAlphaSqrt2_16 = intArrayOf(1024, 1448, 1448, 1448, 1448, 1448, 1448, 1448, 1448, 1448, 1448, 1448, 1448, 1448, 1448, 1448)

        // Apply knusperli boundary optimisation to 16x16 blocks
        tevProcessBlocksWithKnusperli16x16(blocks, quantTable, qScale, rateControlFactors,
                                       blocksX, blocksY, kLinearGradient16, kAlphaSqrt2_16, kHalfSqrt2)

        // Convert optimised ShortArray blocks to FloatArray (dequantised)
        for (blockIndex in 0 until blocks.size) {
            val block = blocks[blockIndex]
            if (block != null) {
                result[blockIndex] = FloatArray(256) // 16x16 = 256 coefficients
                val rateControlFactor = rateControlFactors[blockIndex]

                for (i in 0 until 256) {
                    val coeffIdx = i.coerceIn(0, quantTable.size - 1)
                    val quantValue = if (i == 0) 1.0f else {
                        quantTable[coeffIdx] * jpeg_quality_to_mult(qScale * rateControlFactor)
                    }
                    result[blockIndex]!![i] = block[i] * quantValue.coerceIn(1f, 255f)
                }
            }
        }

        return result
    }

    // Optimised 16x16 version of Knusperli processing for Y blocks
    private fun tevProcessBlocksWithKnusperli16x16(
        blocks: Array<ShortArray?>, quantTable: IntArray, qScale: Int, rateControlFactors: FloatArray,
        blocksX: Int, blocksY: Int,
        kLinearGradient16: IntArray, kAlphaSqrt2_16: IntArray, kHalfSqrt2: Int
    ) {
        val coeffsSize = 256 // 16x16 = 256
        val numBlocks = blocksX * blocksY

        // OPTIMIZATION 1: Pre-compute quantisation values to avoid repeated calculations
        val quantValues = Array(numBlocks) { IntArray(coeffsSize) }
        val quantHalfValues = Array(numBlocks) { IntArray(coeffsSize) }

        for (blockIndex in 0 until numBlocks) {
            val block = blocks[blockIndex]
            if (block != null) {
                val rateControlFactor = rateControlFactors[blockIndex]
                val qualityMult = jpeg_quality_to_mult(qScale * rateControlFactor)

                quantValues[blockIndex][0] = 1 // DC is lossless
                quantHalfValues[blockIndex][0] = 0 // DC has no quantisation interval

                for (i in 1 until coeffsSize) {
                    val coeffIdx = i.coerceIn(0, quantTable.size - 1)
                    val quant = (quantTable[coeffIdx] * qualityMult).coerceIn(1f, 255f).toInt()
                    quantValues[blockIndex][i] = quant
                    quantHalfValues[blockIndex][i] = quant / 2
                }
            }
        }

        // OPTIMIZATION 2: Use single-allocation arrays with block-stride access
        val blocksMid = Array(numBlocks) { IntArray(coeffsSize) }
        val blocksOff = Array(numBlocks) { LongArray(coeffsSize) } // Keep Long for accumulation

        // Step 1: Setup dequantised values and initialize adjustments (BULK OPTIMIZED)
        for (blockIndex in 0 until numBlocks) {
            val block = blocks[blockIndex]
            if (block != null) {
                val mid = blocksMid[blockIndex]
                val off = blocksOff[blockIndex]
                val quantVals = quantValues[blockIndex]

                // OPTIMIZATION 9: Bulk dequantisation using vectorized operations
                tevBulkDequantiseCoefficients(block, mid, quantVals, coeffsSize)

                // OPTIMIZATION 10: Bulk zero initialization of adjustments
                off.fill(0L)
            }
        }

        // OPTIMIZATION 7: Combined boundary analysis loops for better cache locality
        // Process horizontal and vertical boundaries in interleaved pattern
        for (by in 0 until blocksY) {
            for (bx in 0 until blocksX) {
                val currentIndex = by * blocksX + bx

                // Horizontal boundary (if not rightmost column)
                if (bx < blocksX - 1) {
                    val rightIndex = currentIndex + 1
                    if (blocks[currentIndex] != null && blocks[rightIndex] != null) {
                        tevAnalyseHorizontalBoundary16x16(
                            currentIndex, rightIndex, blocksMid, blocksOff,
                            kLinearGradient16, kAlphaSqrt2_16
                        )
                    }
                }

                // Vertical boundary (if not bottom row)
                if (by < blocksY - 1) {
                    val bottomIndex = currentIndex + blocksX
                    if (blocks[currentIndex] != null && blocks[bottomIndex] != null) {
                        tevAnalyseVerticalBoundary16x16(
                            currentIndex, bottomIndex, blocksMid, blocksOff,
                            kLinearGradient16, kAlphaSqrt2_16
                        )
                    }
                }
            }
        }

        // Step 4: Apply corrections and clamp to quantisation intervals (BULK OPTIMIZED)
        for (blockIndex in 0 until numBlocks) {
            val block = blocks[blockIndex]
            if (block != null) {
                // OPTIMIZATION 11: Bulk apply corrections and quantisation clamping
                tevBulkApplyCorrectionsAndClamp(
                    block, blocksMid[blockIndex], blocksOff[blockIndex],
                    quantValues[blockIndex], quantHalfValues[blockIndex],
                    kHalfSqrt2, coeffsSize
                )
            }
        }
    }

    // BULK MEMORY ACCESS HELPER FUNCTIONS FOR KNUSPERLI

    /**
     * OPTIMIZATION 9: Bulk dequantisation using vectorized operations
     * Performs coefficient * quantisation in optimised chunks
     */
    private fun tevBulkDequantiseCoefficients(
        coeffs: ShortArray, result: IntArray, quantVals: IntArray, size: Int
    ) {
        // Process in chunks of 16 for better vectorization (CPU can process multiple values per instruction)
        var i = 0
        val chunks = size and 0xFFFFFFF0.toInt() // Round down to nearest 16

        // Bulk process 16 coefficients at a time for SIMD-friendly operations
        while (i < chunks) {
            // Manual loop unrolling for better performance
            result[i] = coeffs[i].toInt() * quantVals[i]
            result[i + 1] = coeffs[i + 1].toInt() * quantVals[i + 1]
            result[i + 2] = coeffs[i + 2].toInt() * quantVals[i + 2]
            result[i + 3] = coeffs[i + 3].toInt() * quantVals[i + 3]
            result[i + 4] = coeffs[i + 4].toInt() * quantVals[i + 4]
            result[i + 5] = coeffs[i + 5].toInt() * quantVals[i + 5]
            result[i + 6] = coeffs[i + 6].toInt() * quantVals[i + 6]
            result[i + 7] = coeffs[i + 7].toInt() * quantVals[i + 7]
            result[i + 8] = coeffs[i + 8].toInt() * quantVals[i + 8]
            result[i + 9] = coeffs[i + 9].toInt() * quantVals[i + 9]
            result[i + 10] = coeffs[i + 10].toInt() * quantVals[i + 10]
            result[i + 11] = coeffs[i + 11].toInt() * quantVals[i + 11]
            result[i + 12] = coeffs[i + 12].toInt() * quantVals[i + 12]
            result[i + 13] = coeffs[i + 13].toInt() * quantVals[i + 13]
            result[i + 14] = coeffs[i + 14].toInt() * quantVals[i + 14]
            result[i + 15] = coeffs[i + 15].toInt() * quantVals[i + 15]
            i += 16
        }

        // Handle remaining coefficients
        while (i < size) {
            result[i] = coeffs[i].toInt() * quantVals[i]
            i++
        }
    }

    /**
     * OPTIMIZATION 11: Bulk apply corrections and quantisation clamping
     * Vectorized correction application with proper bounds checking
     */
    private fun tevBulkApplyCorrectionsAndClamp(
        block: ShortArray, mid: IntArray, off: LongArray,
        quantVals: IntArray, quantHalf: IntArray,
        kHalfSqrt2: Int, size: Int
    ) {
        var i = 0
        val chunks = size and 0xFFFFFFF0.toInt() // Process in chunks of 16

        // Bulk process corrections in chunks for better CPU pipeline utilization
        while (i < chunks) {
            // Apply corrections with sqrt(2)/2 weighting - bulk operations
            val corr0 = ((off[i] * kHalfSqrt2) shr 31).toInt()
            val corr1 = ((off[i + 1] * kHalfSqrt2) shr 31).toInt()
            val corr2 = ((off[i + 2] * kHalfSqrt2) shr 31).toInt()
            val corr3 = ((off[i + 3] * kHalfSqrt2) shr 31).toInt()
            val corr4 = ((off[i + 4] * kHalfSqrt2) shr 31).toInt()
            val corr5 = ((off[i + 5] * kHalfSqrt2) shr 31).toInt()
            val corr6 = ((off[i + 6] * kHalfSqrt2) shr 31).toInt()
            val corr7 = ((off[i + 7] * kHalfSqrt2) shr 31).toInt()

            mid[i] += corr0
            mid[i + 1] += corr1
            mid[i + 2] += corr2
            mid[i + 3] += corr3
            mid[i + 4] += corr4
            mid[i + 5] += corr5
            mid[i + 6] += corr6
            mid[i + 7] += corr7

            // Apply quantisation interval clamping - bulk operations
            val orig0 = block[i].toInt() * quantVals[i]
            val orig1 = block[i + 1].toInt() * quantVals[i + 1]
            val orig2 = block[i + 2].toInt() * quantVals[i + 2]
            val orig3 = block[i + 3].toInt() * quantVals[i + 3]
            val orig4 = block[i + 4].toInt() * quantVals[i + 4]
            val orig5 = block[i + 5].toInt() * quantVals[i + 5]
            val orig6 = block[i + 6].toInt() * quantVals[i + 6]
            val orig7 = block[i + 7].toInt() * quantVals[i + 7]

            mid[i] = mid[i].coerceIn(orig0 - quantHalf[i], orig0 + quantHalf[i])
            mid[i + 1] = mid[i + 1].coerceIn(orig1 - quantHalf[i + 1], orig1 + quantHalf[i + 1])
            mid[i + 2] = mid[i + 2].coerceIn(orig2 - quantHalf[i + 2], orig2 + quantHalf[i + 2])
            mid[i + 3] = mid[i + 3].coerceIn(orig3 - quantHalf[i + 3], orig3 + quantHalf[i + 3])
            mid[i + 4] = mid[i + 4].coerceIn(orig4 - quantHalf[i + 4], orig4 + quantHalf[i + 4])
            mid[i + 5] = mid[i + 5].coerceIn(orig5 - quantHalf[i + 5], orig5 + quantHalf[i + 5])
            mid[i + 6] = mid[i + 6].coerceIn(orig6 - quantHalf[i + 6], orig6 + quantHalf[i + 6])
            mid[i + 7] = mid[i + 7].coerceIn(orig7 - quantHalf[i + 7], orig7 + quantHalf[i + 7])

            // Convert back to quantised coefficients - bulk operations
            val quantMax = Short.MAX_VALUE.toInt()
            val quantMin = Short.MIN_VALUE.toInt()
            block[i] = (mid[i] / quantVals[i]).coerceIn(quantMin, quantMax).toShort()
            block[i + 1] = (mid[i + 1] / quantVals[i + 1]).coerceIn(quantMin, quantMax).toShort()
            block[i + 2] = (mid[i + 2] / quantVals[i + 2]).coerceIn(quantMin, quantMax).toShort()
            block[i + 3] = (mid[i + 3] / quantVals[i + 3]).coerceIn(quantMin, quantMax).toShort()
            block[i + 4] = (mid[i + 4] / quantVals[i + 4]).coerceIn(quantMin, quantMax).toShort()
            block[i + 5] = (mid[i + 5] / quantVals[i + 5]).coerceIn(quantMin, quantMax).toShort()
            block[i + 6] = (mid[i + 6] / quantVals[i + 6]).coerceIn(quantMin, quantMax).toShort()
            block[i + 7] = (mid[i + 7] / quantVals[i + 7]).coerceIn(quantMin, quantMax).toShort()

            i += 8 // Process 8 at a time for the remaining corrections
        }

        // Handle remaining coefficients (usually 0-15 remaining for 256-coefficient blocks)
        while (i < size) {
            mid[i] += ((off[i] * kHalfSqrt2) shr 31).toInt()

            val originalValue = block[i].toInt() * quantVals[i]
            mid[i] = mid[i].coerceIn(originalValue - quantHalf[i], originalValue + quantHalf[i])

            block[i] = (mid[i] / quantVals[i]).coerceIn(Short.MIN_VALUE.toInt(), Short.MAX_VALUE.toInt()).toShort()
            i++
        }
    }

    // OPTIMIZED 16x16 horizontal boundary analysis
    private fun tevAnalyseHorizontalBoundary16x16(
        leftBlockIndex: Int, rightBlockIndex: Int,
        blocksMid: Array<IntArray>, blocksOff: Array<LongArray>,
        kLinearGradient16: IntArray, kAlphaSqrt2_16: IntArray
    ) {
        val leftMid = blocksMid[leftBlockIndex]
        val rightMid = blocksMid[rightBlockIndex]
        val leftOff = blocksOff[leftBlockIndex]
        val rightOff = blocksOff[rightBlockIndex]

        // OPTIMIZATION 4: Process multiple frequencies in single loop for better cache locality
        for (v in 0 until 8) { // Only low-to-mid frequencies
            var deltaV = 0L
            var hfPenalty = 0L
            val vOffset = v * 16

            // First pass: Calculate boundary discontinuity
            for (u in 0 until 16) {
                val idx = vOffset + u
                val alpha = kAlphaSqrt2_16[u]
                val sign = if (u and 1 != 0) -1 else 1
                val gi = leftMid[idx]
                val gj = rightMid[idx]

                deltaV += alpha * (gj - sign * gi)
                hfPenalty += (u * u) * (gi * gi + gj * gj)
            }

            // OPTIMIZATION 8: Early exit for very small adjustments
            if (kotlin.math.abs(deltaV) < 100) continue

            // OPTIMIZATION 5: Apply high-frequency damping once per frequency band
            if (hfPenalty > 1600) deltaV /= 2

            // Second pass: Apply corrections (BULK OPTIMIZED with unrolling)
            val correction = deltaV
            // Bulk apply corrections for 16 coefficients - manually unrolled for performance
            leftOff[vOffset] += correction * kLinearGradient16[0]
            rightOff[vOffset] += correction * kLinearGradient16[0]
            leftOff[vOffset + 1] += correction * kLinearGradient16[1]
            rightOff[vOffset + 1] -= correction * kLinearGradient16[1] // Alternating signs
            leftOff[vOffset + 2] += correction * kLinearGradient16[2]
            rightOff[vOffset + 2] += correction * kLinearGradient16[2]
            leftOff[vOffset + 3] += correction * kLinearGradient16[3]
            rightOff[vOffset + 3] -= correction * kLinearGradient16[3]
            leftOff[vOffset + 4] += correction * kLinearGradient16[4]
            rightOff[vOffset + 4] += correction * kLinearGradient16[4]
            leftOff[vOffset + 5] += correction * kLinearGradient16[5]
            rightOff[vOffset + 5] -= correction * kLinearGradient16[5]
            leftOff[vOffset + 6] += correction * kLinearGradient16[6]
            rightOff[vOffset + 6] += correction * kLinearGradient16[6]
            leftOff[vOffset + 7] += correction * kLinearGradient16[7]
            rightOff[vOffset + 7] -= correction * kLinearGradient16[7]
            leftOff[vOffset + 8] += correction * kLinearGradient16[8]
            rightOff[vOffset + 8] += correction * kLinearGradient16[8]
            leftOff[vOffset + 9] += correction * kLinearGradient16[9]
            rightOff[vOffset + 9] -= correction * kLinearGradient16[9]
            leftOff[vOffset + 10] += correction * kLinearGradient16[10]
            rightOff[vOffset + 10] += correction * kLinearGradient16[10]
            leftOff[vOffset + 11] += correction * kLinearGradient16[11]
            rightOff[vOffset + 11] -= correction * kLinearGradient16[11]
            leftOff[vOffset + 12] += correction * kLinearGradient16[12]
            rightOff[vOffset + 12] += correction * kLinearGradient16[12]
            leftOff[vOffset + 13] += correction * kLinearGradient16[13]
            rightOff[vOffset + 13] -= correction * kLinearGradient16[13]
            leftOff[vOffset + 14] += correction * kLinearGradient16[14]
            rightOff[vOffset + 14] += correction * kLinearGradient16[14]
            leftOff[vOffset + 15] += correction * kLinearGradient16[15]
            rightOff[vOffset + 15] -= correction * kLinearGradient16[15]
        }
    }

    // OPTIMIZED 16x16 vertical boundary analysis
    private fun tevAnalyseVerticalBoundary16x16(
        topBlockIndex: Int, bottomBlockIndex: Int,
        blocksMid: Array<IntArray>, blocksOff: Array<LongArray>,
        kLinearGradient16: IntArray, kAlphaSqrt2_16: IntArray
    ) {
        val topMid = blocksMid[topBlockIndex]
        val bottomMid = blocksMid[bottomBlockIndex]
        val topOff = blocksOff[topBlockIndex]
        val bottomOff = blocksOff[bottomBlockIndex]

        // OPTIMIZATION 6: Optimised vertical analysis with better cache access pattern
        for (u in 0 until 16) { // Only low-to-mid frequencies
            var deltaU = 0L
            var hfPenalty = 0L

            // First pass: Calculate boundary discontinuity
            for (v in 0 until 16) {
                val idx = v * 16 + u
                val alpha = kAlphaSqrt2_16[v]
                val sign = if (v and 1 != 0) -1 else 1
                val gi = topMid[idx]
                val gj = bottomMid[idx]

                deltaU += alpha * (gj - sign * gi)
                hfPenalty += (v * v) * (gi * gi + gj * gj)
            }

            // Early exit for very small adjustments
            if (kotlin.math.abs(deltaU) < 100) continue

            // Apply high-frequency damping once per frequency band
            if (hfPenalty > 1600) deltaU /= 2

            // Second pass: Apply corrections (BULK OPTIMIZED vertical)
            val correction = deltaU
            // Bulk apply corrections for 16 vertical coefficients - manually unrolled
            topOff[u] += correction * kLinearGradient16[0]
            bottomOff[u] += correction * kLinearGradient16[0]
            topOff[16 + u] += correction * kLinearGradient16[1]
            bottomOff[16 + u] -= correction * kLinearGradient16[1] // Alternating signs
            topOff[32 + u] += correction * kLinearGradient16[2]
            bottomOff[32 + u] += correction * kLinearGradient16[2]
            topOff[48 + u] += correction * kLinearGradient16[3]
            bottomOff[48 + u] -= correction * kLinearGradient16[3]
            topOff[64 + u] += correction * kLinearGradient16[4]
            bottomOff[64 + u] += correction * kLinearGradient16[4]
            topOff[80 + u] += correction * kLinearGradient16[5]
            bottomOff[80 + u] -= correction * kLinearGradient16[5]
            topOff[96 + u] += correction * kLinearGradient16[6]
            bottomOff[96 + u] += correction * kLinearGradient16[6]
            topOff[112 + u] += correction * kLinearGradient16[7]
            bottomOff[112 + u] -= correction * kLinearGradient16[7]
            topOff[128 + u] += correction * kLinearGradient16[8]
            bottomOff[128 + u] += correction * kLinearGradient16[8]
            topOff[144 + u] += correction * kLinearGradient16[9]
            bottomOff[144 + u] -= correction * kLinearGradient16[9]
            topOff[160 + u] += correction * kLinearGradient16[10]
            bottomOff[160 + u] += correction * kLinearGradient16[10]
            topOff[176 + u] += correction * kLinearGradient16[11]
            bottomOff[176 + u] -= correction * kLinearGradient16[11]
            topOff[192 + u] += correction * kLinearGradient16[12]
            bottomOff[192 + u] += correction * kLinearGradient16[12]
            topOff[208 + u] += correction * kLinearGradient16[13]
            bottomOff[208 + u] -= correction * kLinearGradient16[13]
            topOff[224 + u] += correction * kLinearGradient16[14]
            bottomOff[224 + u] += correction * kLinearGradient16[14]
            topOff[240 + u] += correction * kLinearGradient16[15]
            bottomOff[240 + u] -= correction * kLinearGradient16[15]
        }
    }

    private fun tevConvertAndOptimise8x8Blocks(
        blocks: Array<ShortArray?>, quantTable: IntArray, qScale: Int, rateControlFactors: FloatArray,
        blocksX: Int, blocksY: Int,
        kLinearGradient: IntArray, kAlphaSqrt2: IntArray, kHalfSqrt2: Int
    ): Array<FloatArray?> {
        val coeffsSize = 64
        val numBlocks = blocksX * blocksY

        // Step 1: Setup quantisation intervals for all blocks (using integers like Google's code)
        val blocksMid = Array(numBlocks) { IntArray(coeffsSize) }
        val blocksMin = Array(numBlocks) { IntArray(coeffsSize) }
        val blocksMax = Array(numBlocks) { IntArray(coeffsSize) }
        val blocksOff = Array(numBlocks) { LongArray(coeffsSize) } // Long for accumulation

        for (blockIndex in 0 until numBlocks) {
            val block = blocks[blockIndex]
            if (block != null) {
                val rateControlFactor = rateControlFactors[blockIndex]
                for (i in 0 until coeffsSize) {
                    val quantIdx = i.coerceIn(0, quantTable.size - 1)

                    if (i == 0) {
                        // DC coefficient: lossless (no quantisation)
                        val dcValue = block[i].toInt()
                        blocksMid[blockIndex][i] = dcValue
                        blocksMin[blockIndex][i] = dcValue  // No interval for DC
                        blocksMax[blockIndex][i] = dcValue
                    } else {
                        // AC coefficients: use quantisation intervals
                        val quant = (quantTable[quantIdx] * jpeg_quality_to_mult(qScale * rateControlFactor)).coerceIn(1f, 255f).toInt()

                        // Standard dequantised value (midpoint)
                        blocksMid[blockIndex][i] = block[i].toInt() * quant

                        // Quantisation interval bounds
                        val halfQuant = quant / 2
                        blocksMin[blockIndex][i] = blocksMid[blockIndex][i] - halfQuant
                        blocksMax[blockIndex][i] = blocksMid[blockIndex][i] + halfQuant
                    }

                    // Initialize adjustment accumulator
                    blocksOff[blockIndex][i] = 0L
                }
            }
        }

        // Step 2: Horizontal continuity analysis
        for (by in 0 until blocksY) {
            for (bx in 0 until blocksX - 1) {
                val leftBlockIndex = by * blocksX + bx
                val rightBlockIndex = by * blocksX + (bx + 1)

                if (blocks[leftBlockIndex] != null && blocks[rightBlockIndex] != null) {
                    tevAnalyseHorizontalBoundary8x8(
                        leftBlockIndex, rightBlockIndex, blocksMid, blocksOff,
                        kLinearGradient, kAlphaSqrt2
                    )
                }
            }
        }

        // Step 3: Vertical continuity analysis
        for (by in 0 until blocksY - 1) {
            for (bx in 0 until blocksX) {
                val topBlockIndex = by * blocksX + bx
                val bottomBlockIndex = (by + 1) * blocksX + bx

                if (blocks[topBlockIndex] != null && blocks[bottomBlockIndex] != null) {
                    tevAnalyseVerticalBoundary8x8(
                        topBlockIndex, bottomBlockIndex, blocksMid, blocksOff,
                        kLinearGradient, kAlphaSqrt2
                    )
                }
            }
        }

        // Step 4: Apply corrections and return optimised dequantised coefficients
        val result = Array<FloatArray?>(blocks.size) { null }
        for (blockIndex in 0 until numBlocks) {
            val block = blocks[blockIndex]
            if (block != null) {
                result[blockIndex] = FloatArray(coeffsSize) { i ->
                    // Apply corrections with sqrt(2)/2 weighting (Google's exact formula with right shift)
                    blocksMid[blockIndex][i] += ((blocksOff[blockIndex][i] * kHalfSqrt2) shr 31).toInt()

                    // Clamp to quantisation interval bounds
                    val optimisedValue = blocksMid[blockIndex][i].coerceIn(
                        blocksMin[blockIndex][i],
                        blocksMax[blockIndex][i]
                    )

                    optimisedValue.toFloat()
                }
            }
        }

        return result
    }

    // BULK OPTIMIZED 8x8 horizontal boundary analysis for chroma channels
    private fun tevAnalyseHorizontalBoundary8x8(
        leftBlockIndex: Int, rightBlockIndex: Int,
        blocksMid: Array<IntArray>, blocksOff: Array<LongArray>,
        kLinearGradient: IntArray, kAlphaSqrt2: IntArray
    ) {
        val leftMid = blocksMid[leftBlockIndex]
        val rightMid = blocksMid[rightBlockIndex]
        val leftOff = blocksOff[leftBlockIndex]
        val rightOff = blocksOff[rightBlockIndex]

        // OPTIMIZATION 12: Process 8x8 boundaries with bulk operations (v < 4 for low-to-mid frequencies)
        for (v in 0 until 4) { // Only low-to-mid frequencies for 8x8
            var deltaV = 0L
            var hfPenalty = 0L
            val vOffset = v * 8

            // First pass: Calculate boundary discontinuity
            for (u in 0 until 8) {
                val idx = vOffset + u
                val alpha = kAlphaSqrt2[u] // Direct access (u < 8)
                val sign = if (u and 1 != 0) -1 else 1
                val gi = leftMid[idx]
                val gj = rightMid[idx]

                deltaV += alpha * (gj - sign * gi)
                hfPenalty += (u * u) * (gi * gi + gj * gj)
            }

            // Early exit for very small adjustments
            if (kotlin.math.abs(deltaV) < 100) continue

            // Apply high-frequency damping once per frequency band
            if (hfPenalty > 400) deltaV /= 2 // 8x8 threshold

            // Second pass: Apply corrections (BULK OPTIMIZED with unrolling for 8x8)
            val correction = deltaV
            // Bulk apply corrections for 8 coefficients - manually unrolled for performance
            leftOff[vOffset] += correction * kLinearGradient[0]
            rightOff[vOffset] += correction * kLinearGradient[0]
            leftOff[vOffset + 1] += correction * kLinearGradient[1]
            rightOff[vOffset + 1] -= correction * kLinearGradient[1] // Alternating signs
            leftOff[vOffset + 2] += correction * kLinearGradient[2]
            rightOff[vOffset + 2] += correction * kLinearGradient[2]
            leftOff[vOffset + 3] += correction * kLinearGradient[3]
            rightOff[vOffset + 3] -= correction * kLinearGradient[3]
            leftOff[vOffset + 4] += correction * kLinearGradient[4]
            rightOff[vOffset + 4] += correction * kLinearGradient[4]
            leftOff[vOffset + 5] += correction * kLinearGradient[5]
            rightOff[vOffset + 5] -= correction * kLinearGradient[5]
            leftOff[vOffset + 6] += correction * kLinearGradient[6]
            rightOff[vOffset + 6] += correction * kLinearGradient[6]
            leftOff[vOffset + 7] += correction * kLinearGradient[7]
            rightOff[vOffset + 7] -= correction * kLinearGradient[7]
        }
    }

    // BULK OPTIMIZED 8x8 vertical boundary analysis for chroma channels
    private fun tevAnalyseVerticalBoundary8x8(
        topBlockIndex: Int, bottomBlockIndex: Int,
        blocksMid: Array<IntArray>, blocksOff: Array<LongArray>, 
        kLinearGradient: IntArray, kAlphaSqrt2: IntArray
    ) {
        val topMid = blocksMid[topBlockIndex]
        val bottomMid = blocksMid[bottomBlockIndex]
        val topOff = blocksOff[topBlockIndex]
        val bottomOff = blocksOff[bottomBlockIndex]
        
        // OPTIMIZATION 13: Optimised vertical analysis for 8x8 with better cache access pattern
        for (u in 0 until 4) { // Only low-to-mid frequencies for 8x8
            var deltaU = 0L
            var hfPenalty = 0L
            
            // First pass: Calculate boundary discontinuity
            for (v in 0 until 8) {
                val idx = v * 8 + u
                val alpha = kAlphaSqrt2[v] // Direct access (v < 8)
                val sign = if (v and 1 != 0) -1 else 1
                val gi = topMid[idx]
                val gj = bottomMid[idx]
                
                deltaU += alpha * (gj - sign * gi)
                hfPenalty += (v * v) * (gi * gi + gj * gj)
            }
            
            // Early exit for very small adjustments
            if (kotlin.math.abs(deltaU) < 100) continue
            
            // Apply high-frequency damping once per frequency band
            if (hfPenalty > 400) deltaU /= 2 // 8x8 threshold
            
            // Second pass: Apply corrections (BULK OPTIMIZED vertical for 8x8)
            val correction = deltaU
            // Bulk apply corrections for 8 vertical coefficients - manually unrolled
            topOff[u] += correction * kLinearGradient[0]
            bottomOff[u] += correction * kLinearGradient[0]
            topOff[8 + u] += correction * kLinearGradient[1]
            bottomOff[8 + u] -= correction * kLinearGradient[1] // Alternating signs
            topOff[16 + u] += correction * kLinearGradient[2]
            bottomOff[16 + u] += correction * kLinearGradient[2]
            topOff[24 + u] += correction * kLinearGradient[3]
            bottomOff[24 + u] -= correction * kLinearGradient[3]
            topOff[32 + u] += correction * kLinearGradient[4]
            bottomOff[32 + u] += correction * kLinearGradient[4]
            topOff[40 + u] += correction * kLinearGradient[5]
            bottomOff[40 + u] -= correction * kLinearGradient[5]
            topOff[48 + u] += correction * kLinearGradient[6]
            bottomOff[48 + u] += correction * kLinearGradient[6]
            topOff[56 + u] += correction * kLinearGradient[7]
            bottomOff[56 + u] -= correction * kLinearGradient[7]
        }
    }

    // ================= TAV (TSVM Advanced Video) Decoder =================
    // DWT-based video codec with ICtCp colour space support

    fun tavDecode(blockDataPtr: Long, currentRGBAddr: Long, prevRGBAddr: Long,
                  width: Int, height: Int, qY: Int, qCo: Int, qCg: Int, frameCounter: Int,
                  debugMotionVectors: Boolean = false, waveletFilter: Int = 1,
                  decompLevels: Int = 6, enableDeblocking: Boolean = true,
                  isLossless: Boolean = false, tavVersion: Int = 1) {

        var readPtr = blockDataPtr

        try {
            val tilesX = (width + TILE_SIZE_X - 1) / TILE_SIZE_X  // 280x224 tiles
            val tilesY = (height + TILE_SIZE_Y - 1) / TILE_SIZE_Y
            
            // Process each tile
            for (tileY in 0 until tilesY) {
                for (tileX in 0 until tilesX) {
                    
                    // Read tile header (9 bytes: mode + mvX + mvY + rcf)
                    val mode = vm.peek(readPtr).toInt() and 0xFF
                    readPtr += 1
                    val mvX = vm.peekShort(readPtr).toInt()
                    readPtr += 2
                    val mvY = vm.peekShort(readPtr).toInt()
                    readPtr += 2
                    val rcf = vm.peekFloat(readPtr)
                    readPtr += 4

                    // debug print: raw decompressed bytes
                    /*print("TAV Decode raw bytes (Frame $frameCounter, mode: ${arrayOf("SKIP", "INTRA", "DELTA")[mode]}): ")
                    for (i in 0 until 32) {
                        print("${vm.peek(blockDataPtr + i).toUint().toString(16).uppercase().padStart(2, '0')} ")
                    }
                    println("...")*/

                    when (mode) {
                        0x00 -> { // TAV_MODE_SKIP
                            // Copy 280x224 tile from previous frame to current frame
                            tavCopyTileRGB(tileX, tileY, currentRGBAddr, prevRGBAddr, width, height)
                        }
                        0x01 -> { // TAV_MODE_INTRA  
                            // Decode DWT coefficients directly to RGB buffer
                            readPtr = tavDecodeDWTIntraTileRGB(readPtr, tileX, tileY, currentRGBAddr, 
                                                          width, height, qY, qCo, qCg, rcf,
                                                          waveletFilter, decompLevels, isLossless, tavVersion)
                        }
                        0x02 -> { // TAV_MODE_DELTA
                            // Coefficient delta encoding for efficient P-frames
                            readPtr = tavDecodeDeltaTileRGB(readPtr, tileX, tileY, currentRGBAddr,
                                                      width, height, qY, qCo, qCg, rcf,
                                                      waveletFilter, decompLevels, isLossless, tavVersion)
                        }
                    }
                }
            }

        } catch (e: Exception) {
            println("TAV decode error: ${e.message}")
        }
    }

    private fun tavDecodeDWTIntraTileRGB(readPtr: Long, tileX: Int, tileY: Int, currentRGBAddr: Long,
                                         width: Int, height: Int, qY: Int, qCo: Int, qCg: Int, rcf: Float,
                                         waveletFilter: Int, decompLevels: Int, isLossless: Boolean, tavVersion: Int): Long {
        // Now reading padded coefficient tiles (344x288) instead of core tiles (280x224)
        val paddedCoeffCount = PADDED_TILE_SIZE_X * PADDED_TILE_SIZE_Y
        var ptr = readPtr
        
        // Read quantised DWT coefficients for padded tile Y, Co, Cg channels (344x288)
        val quantisedY = ShortArray(paddedCoeffCount)
        val quantisedCo = ShortArray(paddedCoeffCount)
        val quantisedCg = ShortArray(paddedCoeffCount)
        
        // OPTIMIZATION: Bulk read all coefficient data (344x288 * 3 channels * 2 bytes = 594,432 bytes)
        val totalCoeffBytes = paddedCoeffCount * 3 * 2L  // 3 channels, 2 bytes per short
        val coeffBuffer = ByteArray(totalCoeffBytes.toInt())
        UnsafeHelper.memcpyRaw(null, vm.usermem.ptr + ptr, coeffBuffer, UnsafeHelper.getArrayOffset(coeffBuffer), totalCoeffBytes)
        
        // Convert bulk data to coefficient arrays
        var bufferOffset = 0
        for (i in 0 until paddedCoeffCount) {
            quantisedY[i] = (((coeffBuffer[bufferOffset + 1].toInt() and 0xFF) shl 8) or (coeffBuffer[bufferOffset].toInt() and 0xFF)).toShort()
            bufferOffset += 2
        }
        for (i in 0 until paddedCoeffCount) {
            quantisedCo[i] = (((coeffBuffer[bufferOffset + 1].toInt() and 0xFF) shl 8) or (coeffBuffer[bufferOffset].toInt() and 0xFF)).toShort()
            bufferOffset += 2
        }
        for (i in 0 until paddedCoeffCount) {
            quantisedCg[i] = (((coeffBuffer[bufferOffset + 1].toInt() and 0xFF) shl 8) or (coeffBuffer[bufferOffset].toInt() and 0xFF)).toShort()
            bufferOffset += 2
        }
        
        ptr += totalCoeffBytes.toInt()
        
        // Dequantise padded coefficient tiles (344x288)
        val yPaddedTile = FloatArray(paddedCoeffCount)
        val coPaddedTile = FloatArray(paddedCoeffCount)
        val cgPaddedTile = FloatArray(paddedCoeffCount)
        
        for (i in 0 until paddedCoeffCount) {
            yPaddedTile[i] = quantisedY[i] * qY * rcf
            coPaddedTile[i] = quantisedCo[i] * qCo * rcf
            cgPaddedTile[i] = quantisedCg[i] * qCg * rcf
        }
        
        // Store coefficients for future delta reference (for P-frames)
        val tileIdx = tileY * ((width + TILE_SIZE_X - 1) / TILE_SIZE_X) + tileX
        if (tavPreviousCoeffsY == null) {
            tavPreviousCoeffsY = mutableMapOf()
            tavPreviousCoeffsCo = mutableMapOf()
            tavPreviousCoeffsCg = mutableMapOf()
        }
        tavPreviousCoeffsY!![tileIdx] = yPaddedTile.clone()
        tavPreviousCoeffsCo!![tileIdx] = coPaddedTile.clone()
        tavPreviousCoeffsCg!![tileIdx] = cgPaddedTile.clone()
        
        // Apply inverse DWT on full padded tiles (344x288)
        if (isLossless) {
            tavApplyDWTInverseMultiLevel(yPaddedTile, PADDED_TILE_SIZE_X, PADDED_TILE_SIZE_Y, decompLevels, 0)
            tavApplyDWTInverseMultiLevel(coPaddedTile, PADDED_TILE_SIZE_X, PADDED_TILE_SIZE_Y, decompLevels, 0)
            tavApplyDWTInverseMultiLevel(cgPaddedTile, PADDED_TILE_SIZE_X, PADDED_TILE_SIZE_Y, decompLevels, 0)
        } else {
            tavApplyDWTInverseMultiLevel(yPaddedTile, PADDED_TILE_SIZE_X, PADDED_TILE_SIZE_Y, decompLevels, waveletFilter)
            tavApplyDWTInverseMultiLevel(coPaddedTile, PADDED_TILE_SIZE_X, PADDED_TILE_SIZE_Y, decompLevels, waveletFilter)
            tavApplyDWTInverseMultiLevel(cgPaddedTile, PADDED_TILE_SIZE_X, PADDED_TILE_SIZE_Y, decompLevels, waveletFilter)
        }
        
        // Extract core 280x224 pixels from reconstructed padded tiles (344x288)
        val yTile = FloatArray(TILE_SIZE_X * TILE_SIZE_Y)
        val coTile = FloatArray(TILE_SIZE_X * TILE_SIZE_Y)
        val cgTile = FloatArray(TILE_SIZE_X * TILE_SIZE_Y)
        
        for (y in 0 until TILE_SIZE_Y) {
            for (x in 0 until TILE_SIZE_X) {
                val coreIdx = y * TILE_SIZE_X + x
                val paddedIdx = (y + TAV_TILE_MARGIN) * PADDED_TILE_SIZE_X + (x + TAV_TILE_MARGIN)
                
                yTile[coreIdx] = yPaddedTile[paddedIdx]
                coTile[coreIdx] = coPaddedTile[paddedIdx]
                cgTile[coreIdx] = cgPaddedTile[paddedIdx]
            }
        }
        
        // Convert to RGB based on TAV version (YCoCg-R for v1, ICtCp for v2)
        if (tavVersion == 2) {
            tavConvertICtCpTileToRGB(tileX, tileY, yTile, coTile, cgTile, currentRGBAddr, width, height)
        } else {
            tavConvertYCoCgTileToRGB(tileX, tileY, yTile, coTile, cgTile, currentRGBAddr, width, height)
        }
        
        return ptr
    }

    private fun tavConvertYCoCgTileToRGB(tileX: Int, tileY: Int, yTile: FloatArray, coTile: FloatArray, cgTile: FloatArray,
                                         rgbAddr: Long, width: Int, height: Int) {
        val startX = tileX * TILE_SIZE_X
        val startY = tileY * TILE_SIZE_Y
        
        // OPTIMIZATION: Process pixels row by row with bulk copying for better cache locality
        for (y in 0 until TILE_SIZE_Y) {
            val frameY = startY + y
            if (frameY >= height) break
            
            // Calculate valid pixel range for this row
            val validStartX = maxOf(0, startX)
            val validEndX = minOf(width, startX + TILE_SIZE_X)
            val validPixelsInRow = validEndX - validStartX
            
            if (validPixelsInRow > 0) {
                // Create row buffer for bulk RGB data
                val rowRgbBuffer = ByteArray(validPixelsInRow * 3)
                var bufferIdx = 0
                
                for (x in validStartX until validEndX) {
                    val tileIdx = y * TILE_SIZE_X + (x - startX)
                    
                    // YCoCg-R to RGB conversion (exact inverse of encoder)
                    val Y = yTile[tileIdx]
                    val Co = coTile[tileIdx] 
                    val Cg = cgTile[tileIdx]
                    
                    // Inverse of encoder's YCoCg-R transform:
                    val tmp = Y - Cg / 2.0f
                    val g = Cg + tmp
                    val b = tmp - Co / 2.0f
                    val r = Co + b
                    
                    rowRgbBuffer[bufferIdx++] = r.toInt().coerceIn(0, 255).toByte()
                    rowRgbBuffer[bufferIdx++] = g.toInt().coerceIn(0, 255).toByte()
                    rowRgbBuffer[bufferIdx++] = b.toInt().coerceIn(0, 255).toByte()
                }
                
                // OPTIMIZATION: Bulk copy entire row at once
                val rowStartOffset = (frameY * width + validStartX) * 3L
                UnsafeHelper.memcpyRaw(rowRgbBuffer, UnsafeHelper.getArrayOffset(rowRgbBuffer), 
                                     null, vm.usermem.ptr + rgbAddr + rowStartOffset, rowRgbBuffer.size.toLong())
            }
        }
    }

    private fun tavConvertICtCpTileToRGB(tileX: Int, tileY: Int, iTile: FloatArray, ctTile: FloatArray, cpTile: FloatArray,
                                         rgbAddr: Long, width: Int, height: Int) {
        val startX = tileX * TILE_SIZE_X
        val startY = tileY * TILE_SIZE_Y
        
        // OPTIMIZATION: Process pixels row by row with bulk copying for better cache locality
        for (y in 0 until TILE_SIZE_Y) {
            val frameY = startY + y
            if (frameY >= height) break
            
            // Calculate valid pixel range for this row
            val validStartX = maxOf(0, startX)
            val validEndX = minOf(width, startX + TILE_SIZE_X)
            val validPixelsInRow = validEndX - validStartX
            
            if (validPixelsInRow > 0) {
                // Create row buffer for bulk RGB data
                val rowRgbBuffer = ByteArray(validPixelsInRow * 3)
                var bufferIdx = 0
                
                for (x in validStartX until validEndX) {
                    val tileIdx = y * TILE_SIZE_X + (x - startX)
                    
                    // ICtCp to sRGB conversion (adapted from encoder ICtCp functions)
                    val I = iTile[tileIdx].toDouble() / 255.0
                    val Ct = (ctTile[tileIdx].toDouble() - 127.5) / 255.0
                    val Cp = (cpTile[tileIdx].toDouble() - 127.5) / 255.0

                    // ICtCp -> L'M'S' (inverse matrix)
                    val Lp = I + 0.015718580108730416 * Ct + 0.2095810681164055 * Cp
                    val Mp = I - 0.015718580108730416 * Ct - 0.20958106811640548 * Cp
                    val Sp = I + 1.0212710798422344 * Ct - 0.6052744909924316 * Cp

                    // HLG decode: L'M'S' -> linear LMS
                    val L = HLG_EOTF(Lp)
                    val M = HLG_EOTF(Mp) 
                    val S = HLG_EOTF(Sp)

                    // LMS -> linear sRGB (inverse matrix)
                    val rLin = 6.1723815689243215 * L -5.319534979827695 * M + 0.14699442094633924 * S
                    val gLin = -1.3243428148026244 * L + 2.560286104841917 * M -0.2359203727576164 * S
                    val bLin = -0.011819739235953752 * L -0.26473549971186555 * M + 1.2767952602537955 * S

                    // Gamma encode to sRGB
                    val rSrgb = srgbUnlinearize(rLin)
                    val gSrgb = srgbUnlinearize(gLin)
                    val bSrgb = srgbUnlinearize(bLin)

                    rowRgbBuffer[bufferIdx++] = (rSrgb * 255.0).toInt().coerceIn(0, 255).toByte()
                    rowRgbBuffer[bufferIdx++] = (gSrgb * 255.0).toInt().coerceIn(0, 255).toByte()
                    rowRgbBuffer[bufferIdx++] = (bSrgb * 255.0).toInt().coerceIn(0, 255).toByte()
                }
                
                // OPTIMIZATION: Bulk copy entire row at once
                val rowStartOffset = (frameY * width + validStartX) * 3L
                UnsafeHelper.memcpyRaw(rowRgbBuffer, UnsafeHelper.getArrayOffset(rowRgbBuffer), 
                                     null, vm.usermem.ptr + rgbAddr + rowStartOffset, rowRgbBuffer.size.toLong())
            }
        }
    }

    private fun tavAddYCoCgResidualToRGBTile(tileX: Int, tileY: Int, yRes: FloatArray, coRes: FloatArray, cgRes: FloatArray,
                                             rgbAddr: Long, width: Int, height: Int) {
        val startX = tileX * TILE_SIZE_X
        val startY = tileY * TILE_SIZE_Y

        for (y in 0 until TILE_SIZE_Y) {
            for (x in 0 until TILE_SIZE_X) {
                val frameX = startX + x
                val frameY = startY + y

                if (frameX < width && frameY < height) {
                    val tileIdx = y * TILE_SIZE_X + x
                    val pixelIdx = frameY * width + frameX
                    val rgbOffset = pixelIdx * 3L

                    // Get current RGB (from motion compensation)
                    val curR = (vm.peek(rgbAddr + rgbOffset).toInt() and 0xFF).toFloat()
                    val curG = (vm.peek(rgbAddr + rgbOffset + 1).toInt() and 0xFF).toFloat()
                    val curB = (vm.peek(rgbAddr + rgbOffset + 2).toInt() and 0xFF).toFloat()

                    // Convert current RGB back to YCoCg
                    val co = (curR - curB) / 2
                    val tmp = curB + co
                    val cg = (curG - tmp) / 2
                    val yPred = tmp + cg

                    // Add residual
                    val yFinal = yPred + yRes[tileIdx]
                    val coFinal = co + coRes[tileIdx]
                    val cgFinal = cg + cgRes[tileIdx]

                    // Convert back to RGB
                    val tmpFinal = yFinal - cgFinal
                    val gFinal = yFinal + cgFinal
                    val bFinal = tmpFinal - coFinal
                    val rFinal = tmpFinal + coFinal

                    vm.poke(rgbAddr + rgbOffset, rFinal.toInt().coerceIn(0, 255).toByte())
                    vm.poke(rgbAddr + rgbOffset + 1, gFinal.toInt().coerceIn(0, 255).toByte())
                    vm.poke(rgbAddr + rgbOffset + 2, bFinal.toInt().coerceIn(0, 255).toByte())
                }
            }
        }
    }

    // Helper functions (simplified versions of existing DWT functions)
    private fun tavCopyTileRGB(tileX: Int, tileY: Int, currentRGBAddr: Long, prevRGBAddr: Long, width: Int, height: Int) {
        val startX = tileX * TILE_SIZE_X
        val startY = tileY * TILE_SIZE_Y
        
        // OPTIMIZATION: Copy entire rows at once for maximum performance
        for (y in 0 until TILE_SIZE_Y) {
            val frameY = startY + y
            if (frameY >= height) break
            
            // Calculate valid pixel range for this row
            val validStartX = maxOf(0, startX)
            val validEndX = minOf(width, startX + TILE_SIZE_X)
            val validPixelsInRow = validEndX - validStartX
            
            if (validPixelsInRow > 0) {
                val rowStartOffset = (frameY * width + validStartX) * 3L
                val rowByteCount = validPixelsInRow * 3L
                
                // OPTIMIZATION: Bulk copy entire row of RGB data in one operation
                UnsafeHelper.memcpy(
                    vm.usermem.ptr + prevRGBAddr + rowStartOffset,
                    vm.usermem.ptr + currentRGBAddr + rowStartOffset,
                    rowByteCount
                )
            }
        }
    }

    private fun tavDecodeDeltaTileRGB(readPtr: Long, tileX: Int, tileY: Int, currentRGBAddr: Long,
                                      width: Int, height: Int, qY: Int, qCo: Int, qCg: Int, rcf: Float,
                                      waveletFilter: Int, decompLevels: Int, isLossless: Boolean, tavVersion: Int): Long {
        
        val tileIdx = tileY * ((width + TILE_SIZE_X - 1) / TILE_SIZE_X) + tileX
        var ptr = readPtr
        
        // Initialize coefficient storage if needed
        if (tavPreviousCoeffsY == null) {
            tavPreviousCoeffsY = mutableMapOf()
            tavPreviousCoeffsCo = mutableMapOf()
            tavPreviousCoeffsCg = mutableMapOf()
        }
        
        // Coefficient count for padded tiles: 344x288 = 99,072 coefficients per channel
        val coeffCount = PADDED_TILE_SIZE_X * PADDED_TILE_SIZE_Y
        
        // Read delta coefficients (same format as intra: quantised int16 -> float)
        val deltaY = ShortArray(coeffCount)
        val deltaCo = ShortArray(coeffCount) 
        val deltaCg = ShortArray(coeffCount)
        
        vm.bulkPeekShort(ptr.toInt(), deltaY, coeffCount * 2)
        ptr += coeffCount * 2
        vm.bulkPeekShort(ptr.toInt(), deltaCo, coeffCount * 2)
        ptr += coeffCount * 2
        vm.bulkPeekShort(ptr.toInt(), deltaCg, coeffCount * 2)
        ptr += coeffCount * 2
        
        // Get or initialize previous coefficients for this tile
        val prevY = tavPreviousCoeffsY!![tileIdx] ?: FloatArray(coeffCount)
        val prevCo = tavPreviousCoeffsCo!![tileIdx] ?: FloatArray(coeffCount)
        val prevCg = tavPreviousCoeffsCg!![tileIdx] ?: FloatArray(coeffCount)
        
        // Reconstruct current coefficients: current = previous + delta
        val currentY = FloatArray(coeffCount)
        val currentCo = FloatArray(coeffCount)
        val currentCg = FloatArray(coeffCount)
        
        for (i in 0 until coeffCount) {
            currentY[i] = prevY[i] + (deltaY[i].toFloat() * qY * rcf)
            currentCo[i] = prevCo[i] + (deltaCo[i].toFloat() * qCo * rcf)
            currentCg[i] = prevCg[i] + (deltaCg[i].toFloat() * qCg * rcf)
        }
        
        // Store current coefficients as previous for next frame
        tavPreviousCoeffsY!![tileIdx] = currentY.clone()
        tavPreviousCoeffsCo!![tileIdx] = currentCo.clone()
        tavPreviousCoeffsCg!![tileIdx] = currentCg.clone()
        
        // Apply inverse DWT
        if (isLossless) {
            tavApplyDWTInverseMultiLevel(currentY, PADDED_TILE_SIZE_X, PADDED_TILE_SIZE_Y, decompLevels, 0)
            tavApplyDWTInverseMultiLevel(currentCo, PADDED_TILE_SIZE_X, PADDED_TILE_SIZE_Y, decompLevels, 0)
            tavApplyDWTInverseMultiLevel(currentCg, PADDED_TILE_SIZE_X, PADDED_TILE_SIZE_Y, decompLevels, 0)
        } else {
            tavApplyDWTInverseMultiLevel(currentY, PADDED_TILE_SIZE_X, PADDED_TILE_SIZE_Y, decompLevels, waveletFilter)
            tavApplyDWTInverseMultiLevel(currentCo, PADDED_TILE_SIZE_X, PADDED_TILE_SIZE_Y, decompLevels, waveletFilter)
            tavApplyDWTInverseMultiLevel(currentCg, PADDED_TILE_SIZE_X, PADDED_TILE_SIZE_Y, decompLevels, waveletFilter)
        }
        
        // Extract core 280x224 pixels and convert to RGB (same as intra)
        val yTile = FloatArray(TILE_SIZE_X * TILE_SIZE_Y)
        val coTile = FloatArray(TILE_SIZE_X * TILE_SIZE_Y)
        val cgTile = FloatArray(TILE_SIZE_X * TILE_SIZE_Y)
        
        for (y in 0 until TILE_SIZE_Y) {
            for (x in 0 until TILE_SIZE_X) {
                val coreIdx = y * TILE_SIZE_X + x
                val paddedIdx = (y + TAV_TILE_MARGIN) * PADDED_TILE_SIZE_X + (x + TAV_TILE_MARGIN)
                
                yTile[coreIdx] = currentY[paddedIdx]
                coTile[coreIdx] = currentCo[paddedIdx]
                cgTile[coreIdx] = currentCg[paddedIdx]
            }
        }
        
        // Convert to RGB based on TAV version
        if (tavVersion == 2) {
            tavConvertICtCpTileToRGB(tileX, tileY, yTile, coTile, cgTile, currentRGBAddr, width, height)
        } else {
            tavConvertYCoCgTileToRGB(tileX, tileY, yTile, coTile, cgTile, currentRGBAddr, width, height)
        }
        
        return ptr
    }

    private fun tavApplyMotionCompensationRGB(tileX: Int, tileY: Int, mvX: Int, mvY: Int,
                                              currentRGBAddr: Long, prevRGBAddr: Long,
                                              width: Int, height: Int) {
        val startX = tileX * TILE_SIZE_X
        val startY = tileY * TILE_SIZE_Y

        // Motion vectors in quarter-pixel precision
        val refX = startX + (mvX / 4.0f)
        val refY = startY + (mvY / 4.0f)

        for (y in 0 until TILE_SIZE_Y) {
            for (x in 0 until TILE_SIZE_X) {
                val currentPixelIdx = (startY + y) * width + (startX + x)

                if (currentPixelIdx >= 0 && currentPixelIdx < width * height) {
                    // Bilinear interpolation for sub-pixel motion vectors
                    val srcX = refX + x
                    val srcY = refY + y

                    val interpolatedRGB = tavBilinearInterpolateRGB(prevRGBAddr, width, height, srcX, srcY)

                    val rgbOffset = currentPixelIdx * 3L
                    vm.poke(currentRGBAddr + rgbOffset, interpolatedRGB[0])
                    vm.poke(currentRGBAddr + rgbOffset + 1, interpolatedRGB[1])
                    vm.poke(currentRGBAddr + rgbOffset + 2, interpolatedRGB[2])
                }
            }
        }
    }

    private fun tavBilinearInterpolateRGB(rgbPtr: Long, width: Int, height: Int, x: Float, y: Float): ByteArray {
        val x0 = kotlin.math.floor(x).toInt()
        val y0 = kotlin.math.floor(y).toInt()
        val x1 = x0 + 1
        val y1 = y0 + 1

        if (x0 < 0 || y0 < 0 || x1 >= width || y1 >= height) {
            return byteArrayOf(0, 0, 0)  // Out of bounds - return black
        }

        val fx = x - x0
        val fy = y - y0

        // Get 4 corner pixels
        val rgb00 = getRGBPixel(rgbPtr, y0 * width + x0)
        val rgb10 = getRGBPixel(rgbPtr, y0 * width + x1)
        val rgb01 = getRGBPixel(rgbPtr, y1 * width + x0)
        val rgb11 = getRGBPixel(rgbPtr, y1 * width + x1)

        // Bilinear interpolation
        val result = ByteArray(3)
        for (c in 0..2) {
            val interp = (1 - fx) * (1 - fy) * (rgb00[c].toInt() and 0xFF) +
                    fx * (1 - fy) * (rgb10[c].toInt() and 0xFF) +
                    (1 - fx) * fy * (rgb01[c].toInt() and 0xFF) +
                    fx * fy * (rgb11[c].toInt() and 0xFF)
            result[c] = interp.toInt().coerceIn(0, 255).toByte()
        }

        return result
    }

    private fun getRGBPixel(rgbPtr: Long, pixelIdx: Int): ByteArray {
        val offset = pixelIdx * 3L
        return byteArrayOf(
            vm.peek(rgbPtr + offset),
            vm.peek(rgbPtr + offset + 1),
            vm.peek(rgbPtr + offset + 2)
        )
    }

    private fun tavApplyDWTInverseMultiLevel(data: FloatArray, width: Int, height: Int, levels: Int, filterType: Int) {
        // Multi-level inverse DWT - reconstruct from smallest to largest (reverse of encoder)
        val maxSize = kotlin.math.max(width, height)
        val tempRow = FloatArray(maxSize)
        val tempCol = FloatArray(maxSize)

        for (level in levels - 1 downTo 0) {
            val currentWidth = width shr level
            val currentHeight = height shr level
            
            // Handle edge cases for very small decomposition levels
            if (currentWidth < 1 || currentHeight < 1) continue // Skip invalid sizes
            if (currentWidth == 1 && currentHeight == 1) {
                // Single DC coefficient, no DWT needed but preserve it
                continue
            }

            // Apply inverse DWT to current subband region - EXACT match to encoder
            // The encoder does ROW transform first, then COLUMN transform
            // So inverse must do COLUMN inverse first, then ROW inverse

            // Column inverse transform first (vertical)
            for (x in 0 until currentWidth) {
                for (y in 0 until currentHeight) {
                    tempCol[y] = data[y * width + x]
                }

                if (filterType == 0) {
                    tavApplyDWT53Inverse1D(tempCol, currentHeight)
                } else {
                    tavApplyDWT97Inverse1D(tempCol, currentHeight)
                }

                for (y in 0 until currentHeight) {
                    data[y * width + x] = tempCol[y]
                }
            }

            // Row inverse transform second (horizontal)
            for (y in 0 until currentHeight) {
                for (x in 0 until currentWidth) {
                    tempRow[x] = data[y * width + x]
                }

                if (filterType == 0) {
                    tavApplyDWT53Inverse1D(tempRow, currentWidth)
                } else {
                    tavApplyDWT97Inverse1D(tempRow, currentWidth)
                }

                for (x in 0 until currentWidth) {
                    data[y * width + x] = tempRow[x]
                }
            }
        }
    }

    // 1D lifting scheme implementations for 9/7 irreversible filter
    private fun tavApplyDWT97Inverse1D(data: FloatArray, length: Int) {
        if (length < 2) return

        val temp = FloatArray(length)
        val half = (length + 1) / 2  // Handle odd lengths properly

        // Split into low and high frequency components (matching encoder layout)
        // After forward DWT: first half = low-pass, second half = high-pass
        for (i in 0 until half) {
            temp[i] = data[i]              // Low-pass coefficients (first half)
        }
        for (i in 0 until length / 2) {
            if (half + i < length && half + i < data.size) {
                temp[half + i] = data[half + i] // High-pass coefficients (second half)
            }
        }

        // 9/7 inverse lifting coefficients (original working values)
        val alpha = -1.586134342f
        val beta = -0.052980118f
        val gamma = 0.882911076f
        val delta = 0.443506852f
        val K = 1.230174105f

        // JPEG2000 9/7 inverse lifting steps (corrected implementation)
        // Reference order: undo scaling → undo δ → undo γ → undo β → undo α → interleave

        // Step 1: Undo scaling - s[i] /= K, d[i] *= K
        for (i in 0 until half) {
            temp[i] /= K  // Low-pass coefficients
        }
        for (i in 0 until length / 2) {
            if (half + i < length) {
                temp[half + i] *= K  // High-pass coefficients
            }
        }

        // Step 2: Undo δ update - s[i] -= δ * (d[i] + d[i-1])
        for (i in 0 until half) {
            val d_curr = if (half + i < length) temp[half + i] else 0.0f
            val d_prev = if (i > 0 && half + i - 1 < length) temp[half + i - 1] else d_curr
            temp[i] -= delta * (d_curr + d_prev)
        }

        // Step 3: Undo γ predict - d[i] -= γ * (s[i] + s[i+1])
        for (i in 0 until length / 2) {
            if (half + i < length) {
                val s_curr = temp[i]
                val s_next = if (i + 1 < half) temp[i + 1] else s_curr
                temp[half + i] -= gamma * (s_curr + s_next)
            }
        }

        // Step 4: Undo β update - s[i] -= β * (d[i] + d[i-1])
        for (i in 0 until half) {
            val d_curr = if (half + i < length) temp[half + i] else 0.0f
            val d_prev = if (i > 0 && half + i - 1 < length) temp[half + i - 1] else d_curr
            temp[i] -= beta * (d_curr + d_prev)
        }

        // Step 5: Undo α predict - d[i] -= α * (s[i] + s[i+1])
        for (i in 0 until length / 2) {
            if (half + i < length) {
                val s_curr = temp[i]
                val s_next = if (i + 1 < half) temp[i + 1] else s_curr
                temp[half + i] -= alpha * (s_curr + s_next)
            }
        }

        // Simple reconstruction (revert to working version)
        for (i in 0 until length) {
            if (i % 2 == 0) {
                // Even positions: low-pass coefficients
                data[i] = temp[i / 2]
            } else {
                // Odd positions: high-pass coefficients
                val idx = i / 2
                if (half + idx < length) {
                    data[i] = temp[half + idx]
                } else {
                    data[i] = 0.0f // Boundary case
                }
            }
        }
    }

    private fun tavApplyDWT53Inverse1D(data: FloatArray, length: Int) {
        if (length < 2) return

        val temp = FloatArray(length)
        val half = (length + 1) / 2  // Handle odd lengths properly

        // Split into low and high frequency components (matching encoder layout)
        for (i in 0 until half) {
            temp[i] = data[i]              // Low-pass coefficients (first half)
        }
        for (i in 0 until length / 2) {
            if (half + i < length && half + i < data.size) {
                temp[half + i] = data[half + i] // High-pass coefficients (second half)
            }
        }

        // 5/3 inverse lifting (undo forward steps in reverse order)

        // Step 2: Undo update step (1/4 coefficient) - JPEG2000 symmetric extension
        for (i in 0 until half) {
            val leftIdx = half + i - 1
            val centerIdx = half + i
            
            // Symmetric extension for boundary handling
            val left = when {
                leftIdx >= 0 && leftIdx < length -> temp[leftIdx]
                centerIdx < length && centerIdx + 1 < length -> temp[centerIdx + 1] // Mirror
                centerIdx < length -> temp[centerIdx]
                else -> 0.0f
            }
            val right = if (centerIdx < length) temp[centerIdx] else 0.0f
            temp[i] -= 0.25f * (left + right)
        }

        // Step 1: Undo predict step (1/2 coefficient) - JPEG2000 symmetric extension
        for (i in 0 until length / 2) {
            if (half + i < length) {
                val left = temp[i]
                // Symmetric extension for right boundary
                val right = if (i < half - 1) temp[i + 1] else if (half > 2) temp[half - 2] else temp[half - 1]
                temp[half + i] -= 0.5f * (left + right)
            }
        }

        // Simple reconstruction (revert to working version)
        for (i in 0 until length) {
            if (i % 2 == 0) {
                // Even positions: low-pass coefficients
                data[i] = temp[i / 2]
            } else {
                // Odd positions: high-pass coefficients
                val idx = i / 2
                if (half + idx < length) {
                    data[i] = temp[half + idx]
                } else {
                    // Symmetric extension: mirror the last available high-pass coefficient
                    val lastHighIdx = (length / 2) - 1
                    if (lastHighIdx >= 0 && half + lastHighIdx < length) {
                        data[i] = temp[half + lastHighIdx]
                    } else {
                        data[i] = 0.0f
                    }
                }
            }
        }
    }

}<|MERGE_RESOLUTION|>--- conflicted
+++ resolved
@@ -2115,15 +2115,9 @@
                 val Sp = I + 1.0212710798422344 * Ct - 0.6052744909924316 * Cp
 
                 // HLG decode: L'M'S' -> linear LMS
-<<<<<<< HEAD
-                val L = HLG_inverse_OETF(Lp)
-                val M = HLG_inverse_OETF(Mp)
-                val S = HLG_inverse_OETF(Sp)
-=======
                 val L = HLG_EOTF(Lp)
                 val M = HLG_EOTF(Mp)
                 val S = HLG_EOTF(Sp)
->>>>>>> ae599468
 
                 // LMS -> linear sRGB (inverse matrix)
                 val rLin = 6.1723815689243215 * L -5.319534979827695 * M + 0.14699442094633924 * S
@@ -2149,11 +2143,7 @@
     // Helper functions for ICtCp decoding
 
     // Inverse HLG OETF (HLG -> linear)
-<<<<<<< HEAD
-    fun HLG_inverse_OETF(V: Double): Double {
-=======
     fun HLG_EOTF(V: Double): Double {
->>>>>>> ae599468
         val a = 0.17883277
         val b = 1.0 - 4.0 * a
         val c = 0.5 - a * ln(4.0 * a)
@@ -2813,13 +2803,8 @@
                         }
 
                         0x01 -> { // TEV_MODE_INTRA - Full YCoCg-R DCT decode (no motion compensation)
-<<<<<<< HEAD
-                            // Regular lossy mode: quantized int16 coefficients
-                            // Optimized bulk reading of all DCT coefficients: Y(256×2) + Co(64×2) + Cg(64×2) = 768 bytes
-=======
                             // Regular lossy mode: quantised int16 coefficients
                             // Optimised bulk reading of all DCT coefficients: Y(256×2) + Co(64×2) + Cg(64×2) = 768 bytes
->>>>>>> ae599468
                             val coeffShortArray = ShortArray(384) // Total coefficients: 256 + 64 + 64 = 384 shorts
                             vm.bulkPeekShort(readPtr.toInt(), coeffShortArray, 768)
                             readPtr += 768
